--- conflicted
+++ resolved
@@ -1,7 +1,6 @@
-<<<<<<< HEAD
 ﻿using Microsoft.AspNetCore.Http;
+using System.Text;
 using System.Text.Json;
-using System.Text;
 
 namespace A2A.AspNetCore.Tests;
 
@@ -645,512 +644,4 @@
         Assert.Equal(-32007, BodyContent.Error.Code); // Authentication required error
         Assert.Equal("Authentication required to access extended agent card", BodyContent.Error.Message);
     }
-}
-=======
-﻿using Microsoft.AspNetCore.Http;
-using System.Text;
-using System.Text.Json;
-
-namespace A2A.AspNetCore.Tests;
-
-public class A2AJsonRpcProcessorTests
-{
-    [Theory]
-    [InlineData("\"test-id\"", true)]   // String ID - valid
-    [InlineData(42, true)]              // Number ID - valid: Uncomment when numeric IDs are supported
-    [InlineData(42.1, false)]           // Fractional number ID - invalid (should throw error)
-    [InlineData("null", true)]          // Null ID - valid
-    [InlineData("true", false)]         // Boolean ID - invalid (should throw error)
-    public async Task ValidateIdField_HandlesVariousIdTypes(object? idValue, bool isValid)
-    {
-        // Arrange
-        var taskManager = new TaskManager();
-        var jsonRequest = $$"""
-        {
-            "jsonrpc": "2.0",
-            "method": "{{A2AMethods.MessageSend}}",
-            "id": {{idValue}},
-            "params": {
-                "message": {
-                    "kind" : "message",
-                    "messageId": "test-message-id",
-                    "role": "user",
-                    "parts": [{ "kind":"text","text":"hi" }]
-                }
-            }
-        }
-        """;
-
-        var httpRequest = CreateHttpRequestFromJson(jsonRequest);
-
-        // Act
-        var result = await A2AJsonRpcProcessor.ProcessRequestAsync(taskManager, httpRequest, CancellationToken.None);
-
-        // Assert
-        var responseResult = Assert.IsType<JsonRpcResponseResult>(result);
-        var (StatusCode, ContentType, BodyContent) = await GetJsonRpcResponseHttpDetails<JsonRpcResponse>(responseResult);
-
-        Assert.Equal(StatusCodes.Status200OK, StatusCode);
-        Assert.Equal("application/json", ContentType);
-
-        if (isValid)
-        {
-            Assert.NotNull(BodyContent.Result);
-        }
-        else
-        {
-            Assert.NotNull(BodyContent.Error);
-            Assert.Equal(-32600, BodyContent.Error.Code); // Invalid request
-            Assert.NotNull(BodyContent.Error.Message);
-        }
-    }
-
-    [Fact]
-    public async Task EmptyPartsArrayIsNotAllowed()
-    {
-        // Arrange
-        var taskManager = new TaskManager();
-        var jsonRequest = $$"""
-        {
-            "jsonrpc": "2.0",
-            "method": "{{A2AMethods.MessageSend}}",
-            "id": "some",
-            "params": {
-                "message": {
-                    "kind": "message",
-                    "messageId": "test-message-id",
-                    "role": "user",
-                    "parts": []
-                }
-            }
-        }
-        """;
-
-        var httpRequest = CreateHttpRequestFromJson(jsonRequest);
-
-        var result = await A2AJsonRpcProcessor.ProcessRequestAsync(taskManager, httpRequest, CancellationToken.None);
-
-        var responseResult = Assert.IsType<JsonRpcResponseResult>(result);
-        var (StatusCode, ContentType, BodyContent) = await GetJsonRpcResponseHttpDetails<JsonRpcResponse>(responseResult);
-
-        Assert.Equal(StatusCodes.Status200OK, StatusCode);
-        Assert.Equal("application/json", ContentType);
-        Assert.NotNull(BodyContent.Error);
-        Assert.Equal(-32602, BodyContent.Error.Code); // Invalid params
-        Assert.NotNull(BodyContent.Error.Message);
-    }
-
-    [Theory]
-    [InlineData("\"method\": \"message/send\",", null)]     // Valid method - should succeed
-    [InlineData("\"method\": \"invalid/method\",", -32601)] // Invalid method - should return method not found error
-    [InlineData("\"method\": \"\",", -32600)]               // Empty method - should return invalid request error
-    [InlineData("", -32600)]                                // Missing method field - should return invalid request error
-    public async Task ValidateMethodField_HandlesVariousMethodTypes(string methodPropertySnippet, int? expectedErrorCode)
-    {
-        // Arrange
-        var taskManager = new TaskManager();
-
-        // Build JSON with conditional method property inclusion
-        var hasMethodProperty = !string.IsNullOrEmpty(methodPropertySnippet);
-        var jsonRequest = $$"""
-        {
-            "jsonrpc": "2.0",
-            {{methodPropertySnippet}}
-            "id": "test-id",
-            "params": {
-                "message": {
-                    "kind" : "message",
-                    "messageId": "test-message-id",
-                    "role": "user",
-                    "parts": [{ "kind":"text","text":"hi" }]
-                }
-            }
-        }
-        """;
-
-        var httpRequest = CreateHttpRequestFromJson(jsonRequest);
-
-        // Act
-        var result = await A2AJsonRpcProcessor.ProcessRequestAsync(taskManager, httpRequest, CancellationToken.None);
-
-        // Assert
-        var responseResult = Assert.IsType<JsonRpcResponseResult>(result);
-        var (StatusCode, ContentType, BodyContent) = await GetJsonRpcResponseHttpDetails<JsonRpcResponse>(responseResult);
-
-        Assert.Equal(StatusCodes.Status200OK, StatusCode);
-        Assert.Equal("application/json", ContentType);
-
-        if (expectedErrorCode is null)
-        {
-            Assert.NotNull(BodyContent.Result);
-        }
-        else
-        {
-            // For invalid methods, we expect an error
-            Assert.NotNull(BodyContent.Error);
-            Assert.Equal(expectedErrorCode, BodyContent.Error.Code);
-            Assert.NotNull(BodyContent.Error.Message);
-        }
-    }
-
-    [Theory]
-    [InlineData("{\"message\":{\"kind\":\"message\", \"messageId\":\"test\", \"role\": \"user\", \"parts\": [{\"kind\":\"text\",\"text\":\"hi\"}]}}", null)]  // Valid object params - should succeed
-    [InlineData("[]", -32602)]                                                                      // Array params - should return invalid params error
-    [InlineData("\"string-params\"", -32602)]                                                       // String params - should return invalid params error
-    [InlineData("42", -32602)]                                                                      // Number params - should return invalid params error
-    [InlineData("true", -32602)]                                                                    // Boolean params - should return invalid params error
-    [InlineData("null", -32602)]                                                                    // Null params - should return invalid params error
-    public async Task ValidateParamsField_HandlesVariousParamsTypes(string paramsValue, int? expectedErrorCode)
-    {
-        // Arrange
-        var taskManager = new TaskManager();
-        var jsonRequest = $$"""
-        {
-            "jsonrpc": "2.0",
-            "method": "{{A2AMethods.MessageSend}}",
-            "id": "test-id",
-            "params": {{paramsValue}}
-        }
-        """;
-
-        var httpRequest = CreateHttpRequestFromJson(jsonRequest);
-
-        // Act
-        var result = await A2AJsonRpcProcessor.ProcessRequestAsync(taskManager, httpRequest, CancellationToken.None);
-
-        // Assert
-        var responseResult = Assert.IsType<JsonRpcResponseResult>(result);
-        var (StatusCode, ContentType, BodyContent) = await GetJsonRpcResponseHttpDetails<JsonRpcResponse>(responseResult);
-
-        Assert.Equal(StatusCodes.Status200OK, StatusCode);
-        Assert.Equal("application/json", ContentType);
-
-        if (expectedErrorCode is null)
-        {
-            Assert.NotNull(BodyContent.Result);
-            Assert.Null(BodyContent.Error);
-        }
-        else
-        {
-            // Invalid params cases - should return error
-            Assert.Null(BodyContent.Result);
-            Assert.NotNull(BodyContent.Error);
-            Assert.Equal(expectedErrorCode, BodyContent.Error.Code);
-            Assert.NotEmpty(BodyContent.Error.Message);
-        }
-    }
-
-    [Fact]
-    public async Task ProcessRequest_SingleResponse_MessageSend_Works()
-    {
-        TaskManager taskManager = new();
-        MessageSendParams sendParams = new()
-        {
-            Message = new AgentMessage { MessageId = "test-message-id", Parts = [new TextPart { Text = "hi" }] }
-        };
-        JsonRpcRequest req = new()
-        {
-            Id = "1",
-            Method = A2AMethods.MessageSend,
-            Params = ToJsonElement(sendParams)
-        };
-
-        var httpRequest = CreateHttpRequest(req);
-
-        // Act
-        var result = await A2AJsonRpcProcessor.ProcessRequestAsync(taskManager, httpRequest, CancellationToken.None);
-
-        // Assert
-        var responseResult = Assert.IsType<JsonRpcResponseResult>(result);
-
-        var (StatusCode, ContentType, BodyContent) = await GetJsonRpcResponseHttpDetails<JsonRpcResponse>(responseResult);
-
-        Assert.Equal(StatusCodes.Status200OK, StatusCode);
-        Assert.Equal("application/json", ContentType);
-
-        Assert.NotNull(BodyContent.Result);
-        var agentTask = JsonSerializer.Deserialize<AgentTask>(BodyContent.Result, A2AJsonUtilities.DefaultOptions);
-
-        Assert.NotNull(agentTask);
-        Assert.Equal(TaskState.Submitted, agentTask.Status.State);
-        Assert.NotEmpty(agentTask.History);
-        Assert.Equal(MessageRole.User, agentTask.History[0].Role);
-        Assert.Equal("hi", ((TextPart)agentTask.History[0].Parts[0]).Text);
-        Assert.Equal("test-message-id", agentTask.History[0].MessageId);
-    }
-
-    [Fact]
-    public async Task ProcessRequest_SingleResponse_InvalidParams_ReturnsError()
-    {
-        // Arrange
-        var taskManager = new TaskManager();
-        var req = new JsonRpcRequest
-        {
-            Id = "2",
-            Method = A2AMethods.MessageSend,
-            Params = null
-        };
-
-        var httpRequest = CreateHttpRequest(req);
-
-        // Act
-        var result = await A2AJsonRpcProcessor.ProcessRequestAsync(taskManager, httpRequest, CancellationToken.None);
-
-        // Assert
-        var responseResult = Assert.IsType<JsonRpcResponseResult>(result);
-
-        var (StatusCode, ContentType, BodyContent) = await GetJsonRpcResponseHttpDetails<JsonRpcResponse>(responseResult);
-
-        Assert.Equal(StatusCodes.Status200OK, StatusCode); // JSON-RPC errors return 200 with error in body
-        Assert.Equal("application/json", ContentType);
-
-        Assert.NotNull(BodyContent);
-        Assert.Null(BodyContent.Result);
-
-        Assert.NotNull(BodyContent.Error);
-        Assert.Equal(-32602, BodyContent.Error!.Code); // Invalid params
-        Assert.Equal("Invalid parameters", BodyContent.Error.Message);
-    }
-
-    [Fact]
-    public async Task SingleResponse_TaskGet_Works()
-    {
-        // Arrange
-        var taskManager = new TaskManager();
-        var task = await taskManager.CreateTaskAsync();
-
-        var queryParams = new TaskQueryParams { Id = task.Id };
-
-        // Act
-        var result = await A2AJsonRpcProcessor.SingleResponseAsync(taskManager, "4", A2AMethods.TaskGet, ToJsonElement(queryParams), CancellationToken.None);
-
-        // Assert
-        var responseResult = Assert.IsType<JsonRpcResponseResult>(result);
-
-        var (StatusCode, ContentType, BodyContent) = await GetJsonRpcResponseHttpDetails<JsonRpcResponse>(responseResult);
-
-        Assert.Equal(StatusCodes.Status200OK, StatusCode);
-        Assert.Equal("application/json", ContentType);
-        Assert.NotNull(BodyContent);
-
-        var agentTask = JsonSerializer.Deserialize<AgentTask>(BodyContent.Result, A2AJsonUtilities.DefaultOptions);
-        Assert.NotNull(agentTask);
-        Assert.Equal(TaskState.Submitted, agentTask.Status.State);
-        Assert.Empty(agentTask.History);
-    }
-
-    [Fact]
-    public async Task NegativeHistoryLengthThrows()
-    {
-        TaskManager taskManager = new();
-        TaskQueryParams queryParams = new() { Id = "doesNotMatter", HistoryLength = -1 };
-
-        A2AException result = await Assert.ThrowsAsync<A2AException>(
-            () => A2AJsonRpcProcessor.SingleResponseAsync(taskManager, "4", A2AMethods.TaskGet, ToJsonElement(queryParams), CancellationToken.None));
-
-        Assert.Equal(A2AErrorCode.InvalidParams, result.ErrorCode);
-        Assert.Equal("History length cannot be negative", result.Message);
-    }
-
-    [Fact]
-    public async Task SingleResponse_TaskCancel_Works()
-    {
-        // Arrange
-        var taskManager = new TaskManager();
-        var newTask = await taskManager.CreateTaskAsync();
-        var cancelParams = new TaskIdParams { Id = newTask.Id };
-
-        // Act
-        var result = await A2AJsonRpcProcessor.SingleResponseAsync(taskManager, "5", A2AMethods.TaskCancel, ToJsonElement(cancelParams), CancellationToken.None);
-
-        // Assert
-        var responseResult = Assert.IsType<JsonRpcResponseResult>(result);
-
-        var (StatusCode, ContentType, BodyContent) = await GetJsonRpcResponseHttpDetails<JsonRpcResponse>(responseResult);
-
-        Assert.Equal(StatusCodes.Status200OK, StatusCode);
-        Assert.Equal("application/json", ContentType);
-        Assert.NotNull(BodyContent);
-
-        var agentTask = JsonSerializer.Deserialize<AgentTask>(BodyContent.Result, A2AJsonUtilities.DefaultOptions);
-        Assert.NotNull(agentTask);
-        Assert.Equal(TaskState.Canceled, agentTask.Status.State);
-        Assert.Empty(agentTask.History);
-    }
-
-    [Fact]
-    public async Task SingleResponse_TaskPushNotificationConfigSet_Works()
-    {
-        // Arrange
-        var taskManager = new TaskManager();
-        var config = new TaskPushNotificationConfig
-        {
-            TaskId = "test-task",
-            PushNotificationConfig = new PushNotificationConfig()
-            {
-                Url = "https://example.com/notify",
-            }
-        };
-
-        // Act
-        var result = await A2AJsonRpcProcessor.SingleResponseAsync(taskManager, "6", A2AMethods.TaskPushNotificationConfigSet, ToJsonElement(config), CancellationToken.None);
-
-        // Assert
-        var responseResult = Assert.IsType<JsonRpcResponseResult>(result);
-
-        var (StatusCode, ContentType, BodyContent) = await GetJsonRpcResponseHttpDetails<JsonRpcResponse>(responseResult);
-
-        Assert.Equal(StatusCodes.Status200OK, StatusCode);
-        Assert.Equal("application/json", ContentType);
-        Assert.NotNull(BodyContent);
-
-        var notificationConfig = JsonSerializer.Deserialize<TaskPushNotificationConfig>(BodyContent.Result, A2AJsonUtilities.DefaultOptions);
-        Assert.NotNull(notificationConfig);
-
-        Assert.Equal("test-task", notificationConfig.TaskId);
-        Assert.Equal("https://example.com/notify", notificationConfig.PushNotificationConfig.Url);
-    }
-
-    [Fact]
-    public async Task SingleResponse_TaskPushNotificationConfigGet_Works()
-    {
-        // Arrange
-        var taskManager = new TaskManager();
-
-        var task = await taskManager.CreateTaskAsync();
-
-        var config = new TaskPushNotificationConfig
-        {
-            TaskId = task.Id,
-            PushNotificationConfig = new PushNotificationConfig()
-            {
-                Url = "https://example.com/notify",
-            }
-        };
-        await taskManager.SetPushNotificationAsync(config);
-        var getParams = new GetTaskPushNotificationConfigParams { Id = task.Id };
-
-        // Act
-        var result = await A2AJsonRpcProcessor.SingleResponseAsync(taskManager, "7", A2AMethods.TaskPushNotificationConfigGet, ToJsonElement(getParams), CancellationToken.None);
-
-        // Assert
-        var responseResult = Assert.IsType<JsonRpcResponseResult>(result);
-
-        var (StatusCode, ContentType, BodyContent) = await GetJsonRpcResponseHttpDetails<JsonRpcResponse>(responseResult);
-
-        Assert.Equal(StatusCodes.Status200OK, StatusCode);
-        Assert.Equal("application/json", ContentType);
-        Assert.NotNull(BodyContent);
-
-        var notificationConfig = JsonSerializer.Deserialize<TaskPushNotificationConfig>(BodyContent.Result, A2AJsonUtilities.DefaultOptions);
-        Assert.NotNull(notificationConfig);
-
-        Assert.Equal(task.Id, notificationConfig.TaskId);
-        Assert.Equal("https://example.com/notify", notificationConfig.PushNotificationConfig.Url);
-    }
-
-    [Fact]
-    public async Task SingleResponse_TaskPushNotificationConfigGet_WithConfigId_Works()
-    {
-        // Arrange
-        var taskManager = new TaskManager();
-
-        var task = await taskManager.CreateTaskAsync();
-
-        var config = new TaskPushNotificationConfig
-        {
-            TaskId = task.Id,
-            PushNotificationConfig = new PushNotificationConfig()
-            {
-                Url = "https://example.com/notify2",
-                Id = "specific-config-id"
-            }
-        };
-        await taskManager.SetPushNotificationAsync(config);
-        var getParams = new GetTaskPushNotificationConfigParams
-        {
-            Id = task.Id,
-            PushNotificationConfigId = "specific-config-id"
-        };
-
-        // Act
-        var result = await A2AJsonRpcProcessor.SingleResponseAsync(taskManager, "8", A2AMethods.TaskPushNotificationConfigGet, ToJsonElement(getParams), CancellationToken.None);
-
-        // Assert
-        var responseResult = Assert.IsType<JsonRpcResponseResult>(result);
-
-        var (StatusCode, ContentType, BodyContent) = await GetJsonRpcResponseHttpDetails<JsonRpcResponse>(responseResult);
-
-        Assert.Equal(StatusCodes.Status200OK, StatusCode);
-        Assert.Equal("application/json", ContentType);
-        Assert.NotNull(BodyContent);
-
-        var notificationConfig = JsonSerializer.Deserialize<TaskPushNotificationConfig>(BodyContent.Result, A2AJsonUtilities.DefaultOptions);
-        Assert.NotNull(notificationConfig);
-
-        Assert.Equal(task.Id, notificationConfig.TaskId);
-        Assert.Equal("https://example.com/notify2", notificationConfig.PushNotificationConfig.Url);
-        Assert.Equal("specific-config-id", notificationConfig.PushNotificationConfig.Id);
-    }
-
-    [Fact]
-    public async Task StreamResponse_MessageStream_InvalidParams_ReturnsError()
-    {
-        // Arrange
-        var taskManager = new TaskManager();
-
-        // Act
-        var result = A2AJsonRpcProcessor.StreamResponse(taskManager, "10", A2AMethods.MessageStream, null, CancellationToken.None);
-
-        // Assert
-        var responseResult = Assert.IsType<JsonRpcResponseResult>(result);
-
-        var (StatusCode, ContentType, BodyContent) = await GetJsonRpcResponseHttpDetails<JsonRpcResponse>(responseResult);
-
-        Assert.Equal(StatusCodes.Status200OK, StatusCode);
-        Assert.Equal("application/json", ContentType);
-
-        Assert.NotNull(BodyContent);
-        Assert.Null(BodyContent.Result);
-
-        Assert.NotNull(BodyContent.Error);
-        Assert.Equal(-32602, BodyContent.Error!.Code); // Invalid params
-        Assert.Equal("Invalid parameters", BodyContent.Error.Message);
-    }
-
-    private static JsonElement ToJsonElement<T>(T obj)
-    {
-        var json = JsonSerializer.Serialize(obj, A2AJsonUtilities.DefaultOptions);
-        using var doc = JsonDocument.Parse(json);
-        return doc.RootElement.Clone();
-    }
-
-    private static HttpRequest CreateHttpRequest(object request)
-    {
-        var context = new DefaultHttpContext();
-        var json = JsonSerializer.Serialize(request, A2AJsonUtilities.DefaultOptions);
-        return CreateHttpRequestFromJson(json);
-    }
-
-    private static HttpRequest CreateHttpRequestFromJson(string json)
-    {
-        var context = new DefaultHttpContext();
-        var bytes = Encoding.UTF8.GetBytes(json);
-        context.Request.Body = new MemoryStream(bytes);
-        context.Request.ContentType = "application/json";
-        return context.Request;
-    }
-
-    private static async Task<(int StatusCode, string? ContentType, TBody BodyContent)> GetJsonRpcResponseHttpDetails<TBody>(JsonRpcResponseResult responseResult)
-    {
-        HttpContext context = new DefaultHttpContext();
-        using var memoryStream = new MemoryStream();
-        context.Response.Body = memoryStream;
-        await responseResult.ExecuteAsync(context);
-
-        context.Response.Body.Position = 0;
-        var bodyContent = await JsonSerializer.DeserializeAsync<TBody>(context.Response.Body, A2AJsonUtilities.DefaultOptions);
-        return (context.Response.StatusCode, context.Response.ContentType, bodyContent!);
-    }
-}
->>>>>>> 6d9428ba
+}