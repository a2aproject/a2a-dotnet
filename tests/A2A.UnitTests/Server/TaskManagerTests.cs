--- conflicted
+++ resolved
@@ -1,747 +1,713 @@
-﻿namespace A2A.UnitTests.Server;
-
-public class TaskManagerTests
-{
-    [Fact]
-    public async Task SendMessageReturnsAMessage()
-    {
-        var taskManager = new TaskManager();
-        var taskSendParams = CreateMessageSendParams("Hello, World!");
-        string messageReceived = string.Empty;
-        taskManager.OnMessageReceived = (messageSendParams, _) =>
-        {
-            messageReceived = messageSendParams.Message.Parts.OfType<TextPart>().First().Text;
-            return Task.FromResult<A2AResponse>(CreateMessage("Goodbye, World!"));
-        };
-        var a2aResponse = await taskManager.SendMessageAsync(taskSendParams) as Message;
-        Assert.NotNull(a2aResponse);
-        Assert.Equal("Goodbye, World!", a2aResponse.Parts.OfType<TextPart>().First().Text);
-        Assert.Equal("Hello, World!", messageReceived);
-    }
-
-    [Theory]
-    [InlineData(true)]
-    [InlineData(false)]
-    public async Task OnMessageReceivedCanReturnTaskOrMessage(bool stream)
-    {
-        TaskManager taskManager = new();
-        var firstMessage = CreateMessageSendParams("I need something fancy.");
-        var secondMessage = CreateMessageSendParams("I accept the terms.");
-        string messageReceived = string.Empty;
-        taskManager.OnMessageReceived = async (messageSendParams, cancellationToken) =>
-        {
-            messageReceived = messageSendParams.Message.Parts.OfType<TextPart>().First().Text;
-
-            return messageReceived switch
-            {
-                "I need something fancy." => CreateMessage("OK, but it's going to be very expensive."),
-                "I accept the terms." => await taskManager.CreateTaskAsync(cancellationToken: cancellationToken),
-                _ => throw new InvalidOperationException()
-            };
-        };
-
+﻿namespace A2A.UnitTests.Server;
+
+public class TaskManagerTests
+{
+    [Fact]
+    public async Task SendMessageReturnsAMessage()
+    {
+        var taskManager = new TaskManager();
+        var taskSendParams = CreateMessageSendParams("Hello, World!");
+        string messageReceived = string.Empty;
+        taskManager.OnMessageReceived = (messageSendParams, _) =>
+        {
+            messageReceived = messageSendParams.Message.Parts.OfType<TextPart>().First().Text;
+            return Task.FromResult<A2AResponse>(CreateMessage("Goodbye, World!"));
+        };
+        var a2aResponse = await taskManager.SendMessageAsync(taskSendParams) as Message;
+        Assert.NotNull(a2aResponse);
+        Assert.Equal("Goodbye, World!", a2aResponse.Parts.OfType<TextPart>().First().Text);
+        Assert.Equal("Hello, World!", messageReceived);
+    }
+
+    [Theory]
+    [InlineData(true)]
+    [InlineData(false)]
+    public async Task OnMessageReceivedCanReturnTaskOrMessage(bool stream)
+    {
+        TaskManager taskManager = new();
+        var firstMessage = CreateMessageSendParams("I need something fancy.");
+        var secondMessage = CreateMessageSendParams("I accept the terms.");
+        string messageReceived = string.Empty;
+        taskManager.OnMessageReceived = async (messageSendParams, cancellationToken) =>
+        {
+            messageReceived = messageSendParams.Message.Parts.OfType<TextPart>().First().Text;
+
+            return messageReceived switch
+            {
+                "I need something fancy." => CreateMessage("OK, but it's going to be very expensive."),
+                "I accept the terms." => await taskManager.CreateTaskAsync(cancellationToken: cancellationToken),
+                _ => throw new InvalidOperationException()
+            };
+        };
+
         if (stream)
         {
-            Assert.IsType<Message>(await taskManager.SendMessageStreamAsync(firstMessage).SingleAsync());
-            Assert.IsType<AgentTask>(await taskManager.SendMessageStreamAsync(secondMessage).SingleAsync());
-        }
-        else
-        {
-            Assert.IsType<Message>(await taskManager.SendMessageAsync(firstMessage));
-            Assert.IsType<AgentTask>(await taskManager.SendMessageAsync(secondMessage));
-        }
-    }
-
-    [Fact]
-    public async Task CreateAndRetrieveTask()
-    {
-        var taskManager = new TaskManager();
-        var messageSendParams = CreateMessageSendParams("Hello, World!");
-        var task = await taskManager.SendMessageAsync(messageSendParams) as AgentTask;
-        Assert.NotNull(task);
-
-        Assert.Equal(TaskState.Submitted, task.Status.State);
-
-        var retrievedTask = await taskManager.GetTaskAsync(new TaskQueryParams { Id = task.Id });
-        Assert.NotNull(retrievedTask);
-        Assert.Equal(task.Id, retrievedTask.Id);
-        Assert.Equal(TaskState.Submitted, retrievedTask.Status.State);
-    }
-
-    [Fact]
-    public async Task CancelTask()
-    {
-        var taskManager = new TaskManager();
+            Assert.IsType<Message>(await taskManager.SendMessageStreamingAsync(firstMessage).SingleAsync());
+            Assert.IsType<AgentTask>(await taskManager.SendMessageStreamingAsync(secondMessage).SingleAsync());
+        }
+        else
+        {
+            Assert.IsType<Message>(await taskManager.SendMessageAsync(firstMessage));
+            Assert.IsType<AgentTask>(await taskManager.SendMessageAsync(secondMessage));
+        }
+    }
+
+    [Fact]
+    public async Task CreateAndRetrieveTask()
+    {
+        var taskManager = new TaskManager();
+        var messageSendParams = CreateMessageSendParams("Hello, World!");
+        var task = await taskManager.SendMessageAsync(messageSendParams) as AgentTask;
+        Assert.NotNull(task);
+
+        Assert.Equal(TaskState.Submitted, task.Status.State);
+
+        var retrievedTask = await taskManager.GetTaskAsync(new TaskQueryParams { Id = task.Id });
+        Assert.NotNull(retrievedTask);
+        Assert.Equal(task.Id, retrievedTask.Id);
+        Assert.Equal(TaskState.Submitted, retrievedTask.Status.State);
+    }
+
+    [Fact]
+    public async Task CancelTask()
+    {
+        var taskManager = new TaskManager();
+        var taskSendParams = CreateMessageSendParams("Hello, World!");
+        var task = await taskManager.SendMessageAsync(taskSendParams) as AgentTask;
+        Assert.NotNull(task);
+        Assert.Equal(TaskState.Submitted, task.Status.State);
+
+        var cancelledTask = await taskManager.CancelTaskAsync(new TaskIdParams { Id = task.Id });
+        Assert.NotNull(cancelledTask);
+        Assert.Equal(task.Id, cancelledTask.Id);
+        Assert.Equal(TaskState.Canceled, cancelledTask.Status.State);
+    }
+
+    [Fact]
+    public async Task CancelTask_MoreThanOnce_Fails()
+    {
+        var taskManager = new TaskManager();
+        var taskSendParams = CreateMessageSendParams("Hello, World!");
+        var task = await taskManager.SendMessageAsync(taskSendParams) as AgentTask;
+        Assert.NotNull(task);
+        Assert.Equal(TaskState.Submitted, task.Status.State);
+
+        var cancelledTask = await taskManager.CancelTaskAsync(new TaskIdParams { Id = task.Id });
+        Assert.NotNull(cancelledTask);
+        Assert.Equal(task.Id, cancelledTask.Id);
+        Assert.Equal(TaskState.Canceled, cancelledTask.Status.State);
+
+        await Assert.ThrowsAsync<A2AException>(async () =>
+        {
+            await taskManager.CancelTaskAsync(new TaskIdParams { Id = task.Id });
+        });
+    }
+
+    [Fact]
+    public async Task UpdateTask()
+    {
+        var taskManager = new TaskManager()
+        {
+            OnTaskUpdated = (task, _) =>
+            {
+                task.Status = task.Status with { State = TaskState.Working };
+                return Task.CompletedTask;
+            }
+        };
+
+        var taskSendParams = CreateMessageSendParams("Hello, World!");
+        var task = await taskManager.SendMessageAsync(taskSendParams) as AgentTask;
+        Assert.NotNull(task);
+        Assert.Equal(TaskState.Submitted, task.Status.State);
+
+        var updateSendParams = new MessageSendParams
+        {
+            Message = new Message
+            {
+                TaskId = task.Id,
+                Parts = [
+                    new TextPart
+                    {
+                        Text = "Task updated!"
+                    }
+                ]
+            },
+        };
+        var updatedTask = await taskManager.SendMessageAsync(updateSendParams) as AgentTask;
+        Assert.NotNull(updatedTask);
+        Assert.Equal(task.Id, updatedTask.Id);
+        Assert.Equal(TaskState.Working, updatedTask.Status.State);
+        Assert.NotNull(updatedTask.History);
+        Assert.Equal("Task updated!", (updatedTask.History.Last().Parts[0] as TextPart)!.Text);
+    }
+
+    [Fact]
+    public async Task UpdateTaskStatus()
+    {
+        var taskManager = new TaskManager();
+
+        var taskSendParams = CreateMessageSendParams("Hello, World!");
+        var task = await taskManager.SendMessageAsync(taskSendParams) as AgentTask;
+        Assert.NotNull(task);
+        Assert.Equal(TaskState.Submitted, task.Status.State);
+
+        await taskManager.UpdateStatusAsync(task.Id, TaskState.Completed, CreateMessage("Task completed!"));
+        var completedTask = await taskManager.GetTaskAsync(new TaskQueryParams { Id = task.Id });
+        Assert.NotNull(completedTask);
+        Assert.Equal(task.Id, completedTask.Id);
+        Assert.Equal(TaskState.Completed, completedTask.Status.State);
+    }
+
+    [Fact]
+    public async Task ReturnArtifactSync()
+    {
+        var taskManager = new TaskManager();
+
+        var taskSendParams = CreateMessageSendParams("Write me a poem");
+        var task = await taskManager.SendMessageAsync(taskSendParams) as AgentTask;
+        Assert.NotNull(task);
+        Assert.Equal(TaskState.Submitted, task.Status.State);
+
+        var artifact = new Artifact
+        {
+            Name = "Test Artifact",
+            Parts =
+            [
+                new TextPart
+                {
+                    Text = "When all at once, a host of golden daffodils,"
+                }
+            ]
+        };
+        await taskManager.ReturnArtifactAsync(task.Id, artifact);
+        await taskManager.UpdateStatusAsync(task.Id, TaskState.Completed);
+        var completedTask = await taskManager.GetTaskAsync(new TaskQueryParams { Id = task.Id });
+        Assert.NotNull(completedTask);
+        Assert.Equal(task.Id, completedTask.Id);
+        Assert.Equal(TaskState.Completed, completedTask.Status.State);
+        Assert.NotNull(completedTask.Artifacts);
+        Assert.Single(completedTask.Artifacts);
+        Assert.Equal("Test Artifact", completedTask.Artifacts[0].Name);
+    }
+
+    [Fact]
+    public async Task CreateSendSubscribeTask()
+    {
+        var taskManager = new TaskManager();
+        taskManager.OnTaskCreated = async (task, ct) =>
+        {
+            await taskManager.UpdateStatusAsync(task.Id, TaskState.Working, final: true, cancellationToken: ct);
+        };
+
         var taskSendParams = CreateMessageSendParams("Hello, World!");
-        var task = await taskManager.SendMessageAsync(taskSendParams) as AgentTask;
-        Assert.NotNull(task);
-        Assert.Equal(TaskState.Submitted, task.Status.State);
-
-        var cancelledTask = await taskManager.CancelTaskAsync(new TaskIdParams { Id = task.Id });
-        Assert.NotNull(cancelledTask);
-        Assert.Equal(task.Id, cancelledTask.Id);
-        Assert.Equal(TaskState.Canceled, cancelledTask.Status.State);
-    }
-
-    [Fact]
-    public async Task CancelTask_MoreThanOnce_Fails()
-    {
-        var taskManager = new TaskManager();
+        var taskEvents = taskManager.SendMessageStreamingAsync(taskSendParams);
+        var taskCount = 0;
+        await foreach (var taskEvent in taskEvents)
+        {
+            taskCount++;
+        }
+        Assert.Equal(2, taskCount);
+    }
+
+    [Fact]
+    public async Task EnsureTaskIsFirstReturnedEventFromMessageStream()
+    {
+        var taskManager = new TaskManager();
+        taskManager.OnTaskCreated = async (task, ct) =>
+        {
+            await taskManager.UpdateStatusAsync(task.Id, TaskState.Working, final: true, cancellationToken: ct);
+        };
+
         var taskSendParams = CreateMessageSendParams("Hello, World!");
-        var task = await taskManager.SendMessageAsync(taskSendParams) as AgentTask;
-        Assert.NotNull(task);
-        Assert.Equal(TaskState.Submitted, task.Status.State);
-
-        var cancelledTask = await taskManager.CancelTaskAsync(new TaskIdParams { Id = task.Id });
-        Assert.NotNull(cancelledTask);
-        Assert.Equal(task.Id, cancelledTask.Id);
-        Assert.Equal(TaskState.Canceled, cancelledTask.Status.State);
-
-        await Assert.ThrowsAsync<A2AException>(async () =>
-        {
-            await taskManager.CancelTaskAsync(new TaskIdParams { Id = task.Id });
-        });
-    }
-
-    [Fact]
-    public async Task UpdateTask()
-    {
-        var taskManager = new TaskManager()
-        {
-            OnTaskUpdated = (task, _) =>
-            {
-                task.Status = task.Status with { State = TaskState.Working };
-                return Task.CompletedTask;
-            }
-        };
-
-        var taskSendParams = CreateMessageSendParams("Hello, World!");
-        var task = await taskManager.SendMessageAsync(taskSendParams) as AgentTask;
-        Assert.NotNull(task);
-        Assert.Equal(TaskState.Submitted, task.Status.State);
-
-        var updateSendParams = new MessageSendParams
-        {
-            Message = new Message
-            {
-                TaskId = task.Id,
-                Parts = [
-                    new TextPart
-                    {
-                        Text = "Task updated!"
-                    }
-                ]
-            },
-        };
-        var updatedTask = await taskManager.SendMessageAsync(updateSendParams) as AgentTask;
-        Assert.NotNull(updatedTask);
-        Assert.Equal(task.Id, updatedTask.Id);
-        Assert.Equal(TaskState.Working, updatedTask.Status.State);
-        Assert.NotNull(updatedTask.History);
-        Assert.Equal("Task updated!", (updatedTask.History.Last().Parts[0] as TextPart)!.Text);
-    }
-
-    [Fact]
-    public async Task UpdateTaskStatus()
-    {
-        var taskManager = new TaskManager();
-
-        var taskSendParams = CreateMessageSendParams("Hello, World!");
-        var task = await taskManager.SendMessageAsync(taskSendParams) as AgentTask;
-        Assert.NotNull(task);
-        Assert.Equal(TaskState.Submitted, task.Status.State);
-
-        await taskManager.UpdateStatusAsync(task.Id, TaskState.Completed, CreateMessage("Task completed!"));
-        var completedTask = await taskManager.GetTaskAsync(new TaskQueryParams { Id = task.Id });
-        Assert.NotNull(completedTask);
-        Assert.Equal(task.Id, completedTask.Id);
-        Assert.Equal(TaskState.Completed, completedTask.Status.State);
-    }
-
-    [Fact]
-    public async Task ReturnArtifactSync()
-    {
-        var taskManager = new TaskManager();
-
-        var taskSendParams = CreateMessageSendParams("Write me a poem");
-        var task = await taskManager.SendMessageAsync(taskSendParams) as AgentTask;
-        Assert.NotNull(task);
-        Assert.Equal(TaskState.Submitted, task.Status.State);
-
-        var artifact = new Artifact
-        {
-            Name = "Test Artifact",
-            Parts =
-            [
-                new TextPart
-                {
-                    Text = "When all at once, a host of golden daffodils,"
-                }
-            ]
-        };
-        await taskManager.ReturnArtifactAsync(task.Id, artifact);
-        await taskManager.UpdateStatusAsync(task.Id, TaskState.Completed);
-        var completedTask = await taskManager.GetTaskAsync(new TaskQueryParams { Id = task.Id });
-        Assert.NotNull(completedTask);
-        Assert.Equal(task.Id, completedTask.Id);
-        Assert.Equal(TaskState.Completed, completedTask.Status.State);
-        Assert.NotNull(completedTask.Artifacts);
-        Assert.Single(completedTask.Artifacts);
-        Assert.Equal("Test Artifact", completedTask.Artifacts[0].Name);
-    }
-
-    [Fact]
-    public async Task CreateSendSubscribeTask()
-    {
-        var taskManager = new TaskManager();
-        taskManager.OnTaskCreated = async (task, ct) =>
-        {
-            await taskManager.UpdateStatusAsync(task.Id, TaskState.Working, final: true, cancellationToken: ct);
-        };
-
-<<<<<<< HEAD
-        var taskSendParams = new MessageSendParams
-        {
-            Message = new Message
-            {
-                Parts = [
-                    new TextPart
-                    {
-                        Text = "Hello, World!"
-                    }
-                ]
-            },
-        };
         var taskEvents = taskManager.SendMessageStreamingAsync(taskSendParams);
-=======
-        var taskSendParams = CreateMessageSendParams("Hello, World!");
-        var taskEvents = taskManager.SendMessageStreamAsync(taskSendParams);
->>>>>>> 5b6cdd85
-        var taskCount = 0;
-        await foreach (var taskEvent in taskEvents)
-        {
-            taskCount++;
-        }
-        Assert.Equal(2, taskCount);
-    }
-
-    [Fact]
-    public async Task EnsureTaskIsFirstReturnedEventFromMessageStream()
-    {
-        var taskManager = new TaskManager();
-        taskManager.OnTaskCreated = async (task, ct) =>
-        {
-            await taskManager.UpdateStatusAsync(task.Id, TaskState.Working, final: true, cancellationToken: ct);
-        };
-
-<<<<<<< HEAD
-        var taskSendParams = new MessageSendParams
-        {
-            Message = new Message
-            {
-                Parts = [
-                    new TextPart
-                    {
-                        Text = "Hello, World!"
-                    }
-                ]
-            },
-        };
-        var taskEvents = taskManager.SendMessageStreamingAsync(taskSendParams);
-
-=======
-        var taskSendParams = CreateMessageSendParams("Hello, World!");
-        var taskEvents = taskManager.SendMessageStreamAsync(taskSendParams);
-
->>>>>>> 5b6cdd85
-        var isFirstEvent = true;
-        await foreach (var taskEvent in taskEvents)
-        {
-            if (isFirstEvent)
-            {
-                Assert.NotNull(taskEvent);
-                Assert.IsType<AgentTask>(taskEvent);
-                isFirstEvent = false;
-            }
-        }
-    }
-
-    [Fact]
-    public async Task VerifyTaskEventEnumerator()
-    {
-        var enumerator = new TaskUpdateEventEnumerator();
-
-        var task = Task.Run(async () =>
-        {
-            await Task.Delay(1000);
-            enumerator.NotifyEvent(new TaskStatusUpdateEvent
-            {
-                TaskId = "testTask",
-                Status = new AgentTaskStatus
-                {
-                    State = TaskState.Working,
-                    Timestamp = DateTime.UtcNow
-                }
-            });
-
-            await Task.Delay(1000);
-            enumerator.NotifyFinalEvent(new TaskStatusUpdateEvent
-            {
-                TaskId = "testTask",
-                Status = new AgentTaskStatus
-                {
-                    State = TaskState.Completed,
-                    Timestamp = DateTime.UtcNow
-                }
-            });
-        });
-
-        var eventCount = 0;
-        await foreach (var taskEvent in enumerator)
-        {
-            Assert.NotNull(taskEvent);
-            Assert.IsType<TaskStatusUpdateEvent>(taskEvent);
-            eventCount++;
-        }
-        Assert.Equal(2, eventCount);
-    }
-
-    [Fact]
-    public async Task SetPushNotificationAsync_SetsAndReturnsConfig()
-    {
-        // Arrange
-        var sut = new TaskManager();
-        var config = new TaskPushNotificationConfig
-        {
-            TaskId = "task-push-1",
-            PushNotificationConfig = new PushNotificationConfig { Url = "http://callback" }
-        };
-
-        // Act
-        var result = await sut.SetPushNotificationAsync(config);
-
-        // Assert
-        Assert.NotNull(result);
-        Assert.Equal("task-push-1", result.TaskId);
-        Assert.Equal("http://callback", result.PushNotificationConfig.Url);
-    }
-
-    [Fact]
-    public async Task SetPushNotificationAsync_ThrowsOnNullConfig()
-    {
-        // Arrange
-        var sut = new TaskManager();
-
-        // Act & Assert
-        var ex = await Assert.ThrowsAsync<A2AException>(() => sut.SetPushNotificationAsync(null!));
-        Assert.Equal(A2AErrorCode.InvalidParams, ex.ErrorCode);
-    }
-
-    [Fact]
-    public async Task GetPushNotificationAsync_ReturnsConfig()
-    {
-        // Arrange
-        var sut = new TaskManager();
-
-        // Create the task first
-        var task = await sut.CreateTaskAsync();
-
-        var config = new TaskPushNotificationConfig
-        {
-            TaskId = task.Id,
-            PushNotificationConfig = new PushNotificationConfig { Url = "http://callback2" }
-        };
-        await sut.SetPushNotificationAsync(config);
-
-        // Act
-        var result = await sut.GetPushNotificationAsync(new GetTaskPushNotificationConfigParams { Id = task.Id });
-
-        // Assert
-        Assert.NotNull(result);
-        Assert.Equal(task.Id, result.TaskId);
-        Assert.Equal("http://callback2", result.PushNotificationConfig.Url);
-    }
-
-    [Fact]
-    public async Task GetPushNotificationAsync_ThrowsOnNullParams()
-    {
-        // Arrange
-        var sut = new TaskManager();
-
-        // Act & Assert
-        var ex = await Assert.ThrowsAsync<A2AException>(() => sut.GetPushNotificationAsync(null!));
-        Assert.Equal(A2AErrorCode.InvalidParams, ex.ErrorCode);
-    }
-
-    [Fact]
-    public async Task SubscribeToTaskAsync_ReturnsEnumerator_WhenTaskExists()
-    {
-        // Arrange
-        var sut = new TaskManager();
-        var task = await sut.CreateTaskAsync();
-
-        var sendParams = new MessageSendParams
-        {
-            Message = new Message
-            {
-                TaskId = task.Id,
-                Parts = [new TextPart { Text = "init" }]
-            }
-        };
-
-        var events = new List<A2AEvent>();
-        var processorStarted = new TaskCompletionSource();
-
+
+        var isFirstEvent = true;
+        await foreach (var taskEvent in taskEvents)
+        {
+            if (isFirstEvent)
+            {
+                Assert.NotNull(taskEvent);
+                Assert.IsType<AgentTask>(taskEvent);
+                isFirstEvent = false;
+            }
+        }
+    }
+
+    [Fact]
+    public async Task VerifyTaskEventEnumerator()
+    {
+        var enumerator = new TaskUpdateEventEnumerator();
+
+        var task = Task.Run(async () =>
+        {
+            await Task.Delay(1000);
+            enumerator.NotifyEvent(new TaskStatusUpdateEvent
+            {
+                TaskId = "testTask",
+                Status = new AgentTaskStatus
+                {
+                    State = TaskState.Working,
+                    Timestamp = DateTime.UtcNow
+                }
+            });
+
+            await Task.Delay(1000);
+            enumerator.NotifyFinalEvent(new TaskStatusUpdateEvent
+            {
+                TaskId = "testTask",
+                Status = new AgentTaskStatus
+                {
+                    State = TaskState.Completed,
+                    Timestamp = DateTime.UtcNow
+                }
+            });
+        });
+
+        var eventCount = 0;
+        await foreach (var taskEvent in enumerator)
+        {
+            Assert.NotNull(taskEvent);
+            Assert.IsType<TaskStatusUpdateEvent>(taskEvent);
+            eventCount++;
+        }
+        Assert.Equal(2, eventCount);
+    }
+
+    [Fact]
+    public async Task SetPushNotificationAsync_SetsAndReturnsConfig()
+    {
+        // Arrange
+        var sut = new TaskManager();
+        var config = new TaskPushNotificationConfig
+        {
+            TaskId = "task-push-1",
+            PushNotificationConfig = new PushNotificationConfig { Url = "http://callback" }
+        };
+
+        // Act
+        var result = await sut.SetPushNotificationAsync(config);
+
+        // Assert
+        Assert.NotNull(result);
+        Assert.Equal("task-push-1", result.TaskId);
+        Assert.Equal("http://callback", result.PushNotificationConfig.Url);
+    }
+
+    [Fact]
+    public async Task SetPushNotificationAsync_ThrowsOnNullConfig()
+    {
+        // Arrange
+        var sut = new TaskManager();
+
+        // Act & Assert
+        var ex = await Assert.ThrowsAsync<A2AException>(() => sut.SetPushNotificationAsync(null!));
+        Assert.Equal(A2AErrorCode.InvalidParams, ex.ErrorCode);
+    }
+
+    [Fact]
+    public async Task GetPushNotificationAsync_ReturnsConfig()
+    {
+        // Arrange
+        var sut = new TaskManager();
+
+        // Create the task first
+        var task = await sut.CreateTaskAsync();
+
+        var config = new TaskPushNotificationConfig
+        {
+            TaskId = task.Id,
+            PushNotificationConfig = new PushNotificationConfig { Url = "http://callback2" }
+        };
+        await sut.SetPushNotificationAsync(config);
+
+        // Act
+        var result = await sut.GetPushNotificationAsync(new GetTaskPushNotificationConfigParams { Id = task.Id });
+
+        // Assert
+        Assert.NotNull(result);
+        Assert.Equal(task.Id, result.TaskId);
+        Assert.Equal("http://callback2", result.PushNotificationConfig.Url);
+    }
+
+    [Fact]
+    public async Task GetPushNotificationAsync_ThrowsOnNullParams()
+    {
+        // Arrange
+        var sut = new TaskManager();
+
+        // Act & Assert
+        var ex = await Assert.ThrowsAsync<A2AException>(() => sut.GetPushNotificationAsync(null!));
+        Assert.Equal(A2AErrorCode.InvalidParams, ex.ErrorCode);
+    }
+
+    [Fact]
+    public async Task SubscribeToTaskAsync_ReturnsEnumerator_WhenTaskExists()
+    {
+        // Arrange
+        var sut = new TaskManager();
+        var task = await sut.CreateTaskAsync();
+
+        var sendParams = new MessageSendParams
+        {
+            Message = new Message
+            {
+                TaskId = task.Id,
+                Parts = [new TextPart { Text = "init" }]
+            }
+        };
+
+        var events = new List<A2AEvent>();
+        var processorStarted = new TaskCompletionSource();
+
         var processor = Task.Run(async () =>
         {
             await foreach (var i in sut.SendMessageStreamingAsync(sendParams))
             {
-                events.Add(i);
-                if (events.Count is 1)
-                {
-                    processorStarted.SetResult(); // Signal that processor is running and got the first event
-                }
-
-                if (events.Count is 3) break;
-            }
-        });
-
-        // Wait for processor to start and receive the first event
-        await processorStarted.Task;
-
-        // Now post the updates
-        await sut.UpdateStatusAsync(task.Id, TaskState.Working, new() { Parts = [new TextPart { Text = "second" }] });
-        await sut.UpdateStatusAsync(task.Id, TaskState.Completed, new() { Parts = [new TextPart { Text = "done" }] }, final: true);
-
-        await processor;
-
-        Assert.Equal(3, events.Count);
-
-        var init = Assert.IsType<AgentTask>(events[0]);
-        Assert.Equal("init", init!.History![0].Parts[0].AsTextPart().Text);
-        var t = Assert.IsType<TaskStatusUpdateEvent>(events[1]);
-        Assert.Equal("second", t!.Status.Message!.Parts[0].AsTextPart().Text);
-        t = Assert.IsType<TaskStatusUpdateEvent>(events[2]);
-        Assert.Equal("done", t!.Status.Message!.Parts[0].AsTextPart().Text);
+                events.Add(i);
+                if (events.Count is 1)
+                {
+                    processorStarted.SetResult(); // Signal that processor is running and got the first event
+                }
+
+                if (events.Count is 3) break;
+            }
+        });
+
+        // Wait for processor to start and receive the first event
+        await processorStarted.Task;
+
+        // Now post the updates
+        await sut.UpdateStatusAsync(task.Id, TaskState.Working, new() { Parts = [new TextPart { Text = "second" }] });
+        await sut.UpdateStatusAsync(task.Id, TaskState.Completed, new() { Parts = [new TextPart { Text = "done" }] }, final: true);
+
+        await processor;
+
+        Assert.Equal(3, events.Count);
+
+        var init = Assert.IsType<AgentTask>(events[0]);
+        Assert.Equal("init", init!.History![0].Parts[0].AsTextPart().Text);
+        var t = Assert.IsType<TaskStatusUpdateEvent>(events[1]);
+        Assert.Equal("second", t!.Status.Message!.Parts[0].AsTextPart().Text);
+        t = Assert.IsType<TaskStatusUpdateEvent>(events[2]);
+        Assert.Equal("done", t!.Status.Message!.Parts[0].AsTextPart().Text);
+    }
+
+    [Fact]
+    public void SubscribeToTaskAsync_Throws_WhenTaskDoesNotExist()
+    {
+        // Arrange
+        var sut = new TaskManager();
+
+        // Act & Assert
+        var ex = Assert.Throws<A2AException>(() => sut.SubscribeToTaskAsync(new TaskIdParams { Id = "notfound" }));
+        Assert.Equal(A2AErrorCode.TaskNotFound, ex.ErrorCode);
+    }
+
+    [Fact]
+    public void SubscribeToTaskAsync_ThrowsOnNullParams()
+    {
+        // Arrange
+        var sut = new TaskManager();
+
+        // Act & Assert
+        var ex = Assert.Throws<A2AException>(() => sut.SubscribeToTaskAsync(null!));
+        Assert.Equal(A2AErrorCode.InvalidParams, ex.ErrorCode);
+    }
+
+    [Fact]
+    public async Task GetPushNotificationAsync_ReturnsFirstConfig_WhenMultipleConfigsExistAndNoConfigIdSpecified()
+    {
+        // Arrange
+        var sut = new TaskManager();
+        var task = await sut.CreateTaskAsync();
+
+        // Create multiple push notification configs for the same task
+        var config1 = new TaskPushNotificationConfig
+        {
+            TaskId = task.Id,
+            PushNotificationConfig = new PushNotificationConfig
+            {
+                Id = "config-id-1",
+                Url = "http://first-config",
+                Token = "token1"
+            }
+        };
+
+        var config2 = new TaskPushNotificationConfig
+        {
+            TaskId = task.Id,
+            PushNotificationConfig = new PushNotificationConfig
+            {
+                Id = "config-id-2",
+                Url = "http://second-config",
+                Token = "token2"
+            }
+        };
+
+        var config3 = new TaskPushNotificationConfig
+        {
+            TaskId = task.Id,
+            PushNotificationConfig = new PushNotificationConfig
+            {
+                Id = "config-id-3",
+                Url = "http://third-config",
+                Token = "token3"
+            }
+        };
+
+        // Set all configs
+        await sut.SetPushNotificationAsync(config1);
+        await sut.SetPushNotificationAsync(config2);
+        await sut.SetPushNotificationAsync(config3);
+
+        // Act - Get push notification without specifying a config ID (should return first one)
+        var result = await sut.GetPushNotificationAsync(new GetTaskPushNotificationConfigParams { Id = task.Id });
+
+        // Assert - Should return the first config that was added
+        Assert.NotNull(result);
+        Assert.Equal(task.Id, result.TaskId);
+        Assert.Equal("config-id-1", result.PushNotificationConfig.Id);
+        Assert.Equal("http://first-config", result.PushNotificationConfig.Url);
+        Assert.Equal("token1", result.PushNotificationConfig.Token);
+    }
+
+    [Fact]
+    public async Task SendMessageAsync_RespectsHistoryLength()
+    {
+        var taskManager = new TaskManager();
+        var taskSendParams = new MessageSendParams
+        {
+            Message = new Message
+            {
+                Parts = [new TextPart { Text = "First" }]
+            },
+        };
+        // Create initial task
+        var task = await taskManager.SendMessageAsync(taskSendParams) as AgentTask;
+        Assert.NotNull(task);
+        // Add more messages to history
+        for (int i = 2; i <= 5; i++)
+        {
+            var updateParams = new MessageSendParams
+            {
+                Message = new Message { TaskId = task.Id, Parts = [new TextPart { Text = $"Msg{i}" }] },
+            };
+            await taskManager.SendMessageAsync(updateParams);
+        }
+        // Request with historyLength = 3
+        var checkParams = new MessageSendParams
+        {
+            Message = new Message { TaskId = task.Id, Parts = [new TextPart { Text = "Check" }] },
+            Configuration = new() { HistoryLength = 3 }
+        };
+        var resultTask = await taskManager.SendMessageAsync(checkParams) as AgentTask;
+        Assert.NotNull(resultTask);
+        Assert.NotNull(resultTask.History);
+        Assert.Equal(3, resultTask.History.Count);
+        Assert.Equal("Msg4", (resultTask.History[0].Parts[0] as TextPart)?.Text);
+        Assert.Equal("Msg5", (resultTask.History[1].Parts[0] as TextPart)?.Text);
+        Assert.Equal("Check", (resultTask.History[2].Parts[0] as TextPart)?.Text);
+    }
+
+    [Fact]
+    public async Task CreateTaskAsync_ShouldThrowOperationCanceledException_WhenCancellationTokenIsCanceled()
+    {
+        // Arrange
+        var taskManager = new TaskManager();
+
+        using var cts = new CancellationTokenSource();
+        await cts.CancelAsync();
+
+        // Act & Assert
+        await Assert.ThrowsAsync<OperationCanceledException>(() => taskManager.CreateTaskAsync(cancellationToken: cts.Token));
+    }
+
+    [Fact]
+    public async Task CancelTaskAsync_ShouldThrowOperationCanceledException_WhenCancellationTokenIsCanceled()
+    {
+        // Arrange
+        var taskManager = new TaskManager();
+        var taskIdParams = new TaskIdParams { Id = "test-id" };
+
+        using var cts = new CancellationTokenSource();
+        await cts.CancelAsync();
+
+        // Act & Assert
+        await Assert.ThrowsAsync<OperationCanceledException>(() => taskManager.CancelTaskAsync(taskIdParams, cts.Token));
+    }
+
+    [Fact]
+    public async Task GetTaskAsync_ShouldThrowOperationCanceledException_WhenCancellationTokenIsCanceled()
+    {
+        // Arrange
+        var taskManager = new TaskManager();
+        var taskQueryParams = new TaskQueryParams { Id = "test-id" };
+
+        using var cts = new CancellationTokenSource();
+        await cts.CancelAsync();
+
+        // Act & Assert
+        await Assert.ThrowsAsync<OperationCanceledException>(() => taskManager.GetTaskAsync(taskQueryParams, cts.Token));
+    }
+
+    [Fact]
+    public async Task GetTaskAsync_ShouldNotCreateCopiesOfHistory_WhenTrimmed()
+    {
+        // Arrange
+        var taskManager = new TaskManager();
+
+        // Act & Assert
+        var task = await taskManager.SendMessageAsync(new()
+        {
+            Message = { Parts = { new TextPart { Text = "hi" } } }
+        }, default) as AgentTask;
+        Assert.NotNull(task);
+
+        task = await taskManager.SendMessageAsync(new()
+        {
+            Message = {
+                TaskId = task.Id,
+                Parts = { new TextPart { Text = "hi again" } },
+            },
+        }, default) as AgentTask;
+        Assert.NotNull(task);
+
+        var trimmedTask = await taskManager.GetTaskAsync(new() { HistoryLength = 1, Id = task.Id });
+        Assert.NotNull(trimmedTask?.History);
+        Assert.Single(trimmedTask.History);
+
+        Assert.NotNull(task.History);
+        Assert.Same(task.History[1], trimmedTask.History[0]);
+
+        Assert.Equal(task.Status, trimmedTask.Status);
+        Assert.Same(task.Status.Message, trimmedTask.Status.Message);
+        Assert.Same(task.Id, trimmedTask.Id);
+        Assert.Same(task.Metadata, trimmedTask.Metadata);
+        Assert.Same(task.Artifacts, trimmedTask.Artifacts);
+        Assert.Same(task.ContextId, trimmedTask.ContextId);
+
+        var trimmedSentTask = await taskManager.SendMessageAsync(new()
+        {
+            Message = {
+                TaskId = task.Id,
+                Parts = { new TextPart { Text = "hi again 3" } },
+            },
+            Configuration = new()
+            {
+                HistoryLength = 1,
+            },
+        }, default) as AgentTask;
+        Assert.NotNull(trimmedSentTask);
+        Assert.NotNull(trimmedSentTask?.History);
+        Assert.Single(trimmedSentTask.History);
+
+        task = await taskManager.GetTaskAsync(new() { Id = task.Id });
+        Assert.NotNull(task);
+
+        Assert.NotNull(task.History);
+        Assert.Same(task.History[2], trimmedSentTask.History[0]);
+
+        Assert.Equal(task.Status, trimmedSentTask.Status);
+        Assert.Same(task.Status.Message, trimmedSentTask.Status.Message);
+        Assert.Same(task.Id, trimmedSentTask.Id);
+        Assert.Same(task.Metadata, trimmedSentTask.Metadata);
+        Assert.Same(task.Artifacts, trimmedSentTask.Artifacts);
+        Assert.Same(task.ContextId, trimmedSentTask.ContextId);
+
+        var shouldbeSameTask = await taskManager.GetTaskAsync(new() { Id = task.Id });
+        Assert.NotNull(shouldbeSameTask);
+        Assert.Same(task.History, shouldbeSameTask.History);
+        Assert.Equal(task.Status, shouldbeSameTask.Status);
+        Assert.Same(task.Status.Message, shouldbeSameTask.Status.Message);
+        Assert.Same(task.Id, shouldbeSameTask.Id);
+        Assert.Same(task.Metadata, shouldbeSameTask.Metadata);
+        Assert.Same(task.Artifacts, shouldbeSameTask.Artifacts);
+        Assert.Same(task.ContextId, shouldbeSameTask.ContextId);
+    }
+
+    [Fact]
+    public async Task SendMessageAsync_ShouldThrowOperationCanceledException_WhenCancellationTokenIsCanceled()
+    {
+        // Arrange
+        var taskManager = new TaskManager();
+        var messageSendParams = new MessageSendParams();
+
+        using var cts = new CancellationTokenSource();
+        await cts.CancelAsync();
+
+        // Act & Assert
+        await Assert.ThrowsAsync<OperationCanceledException>(() => taskManager.SendMessageAsync(messageSendParams, cts.Token));
+    }
+
+    [Fact]
+    public async Task SendMessageStreamingAsync_ShouldThrowOperationCanceledException_WhenCancellationTokenIsCanceled()
+    {
+        // Arrange
+        var taskManager = new TaskManager();
+        var messageSendParams = new MessageSendParams();
+
+        using var cts = new CancellationTokenSource();
+        await cts.CancelAsync();
+
+        // Act & Assert
+        await Assert.ThrowsAsync<OperationCanceledException>(() => taskManager.SendMessageStreamingAsync(messageSendParams, cts.Token).ToArrayAsync().AsTask());
+    }
+
+    [Fact]
+    public void SubscribeToTaskAsync_ShouldThrowOperationCanceledException_WhenCancellationTokenIsCanceled()
+    {
+        // Arrange
+        var taskManager = new TaskManager();
+        var taskIdParams = new TaskIdParams { Id = "test-id" };
+
+        using var cts = new CancellationTokenSource();
+        cts.Cancel();
+
+        // Act & Assert
+        Assert.Throws<OperationCanceledException>(() => taskManager.SubscribeToTaskAsync(taskIdParams, cts.Token));
+    }
+
+    [Fact]
+    public async Task SetPushNotificationAsync_ShouldThrowOperationCanceledException_WhenCancellationTokenIsCanceled()
+    {
+        // Arrange
+        var taskManager = new TaskManager();
+        var pushNotificationConfig = new TaskPushNotificationConfig();
+
+        using var cts = new CancellationTokenSource();
+        await cts.CancelAsync();
+
+        // Act & Assert
+        await Assert.ThrowsAsync<OperationCanceledException>(() => taskManager.SetPushNotificationAsync(pushNotificationConfig, cts.Token));
+    }
+
+    [Fact]
+    public async Task GetPushNotificationAsync_ShouldThrowOperationCanceledException_WhenCancellationTokenIsCanceled()
+    {
+        // Arrange
+        var taskManager = new TaskManager();
+        var notificationConfigParams = new GetTaskPushNotificationConfigParams { Id = "test-id" };
+
+        using var cts = new CancellationTokenSource();
+        await cts.CancelAsync();
+
+        // Act & Assert
+        await Assert.ThrowsAsync<OperationCanceledException>(() => taskManager.GetPushNotificationAsync(notificationConfigParams, cts.Token));
+    }
+
+    [Fact]
+    public async Task UpdateStatusAsync_ShouldThrowOperationCanceledException_WhenCancellationTokenIsCanceled()
+    {
+        // Arrange
+        var taskManager = new TaskManager();
+
+        using var cts = new CancellationTokenSource();
+        await cts.CancelAsync();
+
+        // Act & Assert
+        await Assert.ThrowsAsync<OperationCanceledException>(() => taskManager.UpdateStatusAsync("test-id", TaskState.Working, cancellationToken: cts.Token));
     }
 
-    [Fact]
-    public void SubscribeToTaskAsync_Throws_WhenTaskDoesNotExist()
-    {
-        // Arrange
-        var sut = new TaskManager();
-
-        // Act & Assert
-        var ex = Assert.Throws<A2AException>(() => sut.SubscribeToTaskAsync(new TaskIdParams { Id = "notfound" }));
-        Assert.Equal(A2AErrorCode.TaskNotFound, ex.ErrorCode);
-    }
-
-    [Fact]
-    public void SubscribeToTaskAsync_ThrowsOnNullParams()
-    {
-        // Arrange
-        var sut = new TaskManager();
-
-        // Act & Assert
-        var ex = Assert.Throws<A2AException>(() => sut.SubscribeToTaskAsync(null!));
-        Assert.Equal(A2AErrorCode.InvalidParams, ex.ErrorCode);
-    }
-
-    [Fact]
-    public async Task GetPushNotificationAsync_ReturnsFirstConfig_WhenMultipleConfigsExistAndNoConfigIdSpecified()
-    {
-        // Arrange
-        var sut = new TaskManager();
-        var task = await sut.CreateTaskAsync();
-
-        // Create multiple push notification configs for the same task
-        var config1 = new TaskPushNotificationConfig
-        {
-            TaskId = task.Id,
-            PushNotificationConfig = new PushNotificationConfig
-            {
-                Id = "config-id-1",
-                Url = "http://first-config",
-                Token = "token1"
-            }
-        };
-
-        var config2 = new TaskPushNotificationConfig
-        {
-            TaskId = task.Id,
-            PushNotificationConfig = new PushNotificationConfig
-            {
-                Id = "config-id-2",
-                Url = "http://second-config",
-                Token = "token2"
-            }
-        };
-
-        var config3 = new TaskPushNotificationConfig
-        {
-            TaskId = task.Id,
-            PushNotificationConfig = new PushNotificationConfig
-            {
-                Id = "config-id-3",
-                Url = "http://third-config",
-                Token = "token3"
-            }
-        };
-
-        // Set all configs
-        await sut.SetPushNotificationAsync(config1);
-        await sut.SetPushNotificationAsync(config2);
-        await sut.SetPushNotificationAsync(config3);
-
-        // Act - Get push notification without specifying a config ID (should return first one)
-        var result = await sut.GetPushNotificationAsync(new GetTaskPushNotificationConfigParams { Id = task.Id });
-
-        // Assert - Should return the first config that was added
-        Assert.NotNull(result);
-        Assert.Equal(task.Id, result.TaskId);
-        Assert.Equal("config-id-1", result.PushNotificationConfig.Id);
-        Assert.Equal("http://first-config", result.PushNotificationConfig.Url);
-        Assert.Equal("token1", result.PushNotificationConfig.Token);
-    }
-
-    [Fact]
-    public async Task SendMessageAsync_RespectsHistoryLength()
-    {
-        var taskManager = new TaskManager();
-        var taskSendParams = new MessageSendParams
-        {
-            Message = new Message
-            {
-                Parts = [new TextPart { Text = "First" }]
-            },
-        };
-        // Create initial task
-        var task = await taskManager.SendMessageAsync(taskSendParams) as AgentTask;
-        Assert.NotNull(task);
-        // Add more messages to history
-        for (int i = 2; i <= 5; i++)
-        {
-            var updateParams = new MessageSendParams
-            {
-                Message = new Message { TaskId = task.Id, Parts = [new TextPart { Text = $"Msg{i}" }] },
-            };
-            await taskManager.SendMessageAsync(updateParams);
-        }
-        // Request with historyLength = 3
-        var checkParams = new MessageSendParams
-        {
-            Message = new Message { TaskId = task.Id, Parts = [new TextPart { Text = "Check" }] },
-            Configuration = new() { HistoryLength = 3 }
-        };
-        var resultTask = await taskManager.SendMessageAsync(checkParams) as AgentTask;
-        Assert.NotNull(resultTask);
-        Assert.NotNull(resultTask.History);
-        Assert.Equal(3, resultTask.History.Count);
-        Assert.Equal("Msg4", (resultTask.History[0].Parts[0] as TextPart)?.Text);
-        Assert.Equal("Msg5", (resultTask.History[1].Parts[0] as TextPart)?.Text);
-        Assert.Equal("Check", (resultTask.History[2].Parts[0] as TextPart)?.Text);
-    }
-
-    [Fact]
-    public async Task CreateTaskAsync_ShouldThrowOperationCanceledException_WhenCancellationTokenIsCanceled()
-    {
-        // Arrange
-        var taskManager = new TaskManager();
-
-        using var cts = new CancellationTokenSource();
-        await cts.CancelAsync();
-
-        // Act & Assert
-        await Assert.ThrowsAsync<OperationCanceledException>(() => taskManager.CreateTaskAsync(cancellationToken: cts.Token));
-    }
-
-    [Fact]
-    public async Task CancelTaskAsync_ShouldThrowOperationCanceledException_WhenCancellationTokenIsCanceled()
-    {
-        // Arrange
-        var taskManager = new TaskManager();
-        var taskIdParams = new TaskIdParams { Id = "test-id" };
-
-        using var cts = new CancellationTokenSource();
-        await cts.CancelAsync();
-
-        // Act & Assert
-        await Assert.ThrowsAsync<OperationCanceledException>(() => taskManager.CancelTaskAsync(taskIdParams, cts.Token));
-    }
-
-    [Fact]
-    public async Task GetTaskAsync_ShouldThrowOperationCanceledException_WhenCancellationTokenIsCanceled()
-    {
-        // Arrange
-        var taskManager = new TaskManager();
-        var taskQueryParams = new TaskQueryParams { Id = "test-id" };
-
-        using var cts = new CancellationTokenSource();
-        await cts.CancelAsync();
-
-        // Act & Assert
-        await Assert.ThrowsAsync<OperationCanceledException>(() => taskManager.GetTaskAsync(taskQueryParams, cts.Token));
-    }
-
-    [Fact]
-    public async Task GetTaskAsync_ShouldNotCreateCopiesOfHistory_WhenTrimmed()
-    {
-        // Arrange
-        var taskManager = new TaskManager();
-
-        // Act & Assert
-        var task = await taskManager.SendMessageAsync(new()
-        {
-            Message = { Parts = { new TextPart { Text = "hi" } } }
-        }, default) as AgentTask;
-        Assert.NotNull(task);
-
-        task = await taskManager.SendMessageAsync(new()
-        {
-            Message = {
-                TaskId = task.Id,
-                Parts = { new TextPart { Text = "hi again" } },
-            },
-        }, default) as AgentTask;
-        Assert.NotNull(task);
-
-        var trimmedTask = await taskManager.GetTaskAsync(new() { HistoryLength = 1, Id = task.Id });
-        Assert.NotNull(trimmedTask?.History);
-        Assert.Single(trimmedTask.History);
-
-        Assert.NotNull(task.History);
-        Assert.Same(task.History[1], trimmedTask.History[0]);
-
-        Assert.Equal(task.Status, trimmedTask.Status);
-        Assert.Same(task.Status.Message, trimmedTask.Status.Message);
-        Assert.Same(task.Id, trimmedTask.Id);
-        Assert.Same(task.Metadata, trimmedTask.Metadata);
-        Assert.Same(task.Artifacts, trimmedTask.Artifacts);
-        Assert.Same(task.ContextId, trimmedTask.ContextId);
-
-        var trimmedSentTask = await taskManager.SendMessageAsync(new()
-        {
-            Message = {
-                TaskId = task.Id,
-                Parts = { new TextPart { Text = "hi again 3" } },
-            },
-            Configuration = new()
-            {
-                HistoryLength = 1,
-            },
-        }, default) as AgentTask;
-        Assert.NotNull(trimmedSentTask);
-        Assert.NotNull(trimmedSentTask?.History);
-        Assert.Single(trimmedSentTask.History);
-
-        task = await taskManager.GetTaskAsync(new() { Id = task.Id });
-        Assert.NotNull(task);
-
-        Assert.NotNull(task.History);
-        Assert.Same(task.History[2], trimmedSentTask.History[0]);
-
-        Assert.Equal(task.Status, trimmedSentTask.Status);
-        Assert.Same(task.Status.Message, trimmedSentTask.Status.Message);
-        Assert.Same(task.Id, trimmedSentTask.Id);
-        Assert.Same(task.Metadata, trimmedSentTask.Metadata);
-        Assert.Same(task.Artifacts, trimmedSentTask.Artifacts);
-        Assert.Same(task.ContextId, trimmedSentTask.ContextId);
-
-        var shouldbeSameTask = await taskManager.GetTaskAsync(new() { Id = task.Id });
-        Assert.NotNull(shouldbeSameTask);
-        Assert.Same(task.History, shouldbeSameTask.History);
-        Assert.Equal(task.Status, shouldbeSameTask.Status);
-        Assert.Same(task.Status.Message, shouldbeSameTask.Status.Message);
-        Assert.Same(task.Id, shouldbeSameTask.Id);
-        Assert.Same(task.Metadata, shouldbeSameTask.Metadata);
-        Assert.Same(task.Artifacts, shouldbeSameTask.Artifacts);
-        Assert.Same(task.ContextId, shouldbeSameTask.ContextId);
-    }
-
-    [Fact]
-    public async Task SendMessageAsync_ShouldThrowOperationCanceledException_WhenCancellationTokenIsCanceled()
-    {
-        // Arrange
-        var taskManager = new TaskManager();
-        var messageSendParams = new MessageSendParams();
-
-        using var cts = new CancellationTokenSource();
-        await cts.CancelAsync();
-
-        // Act & Assert
-        await Assert.ThrowsAsync<OperationCanceledException>(() => taskManager.SendMessageAsync(messageSendParams, cts.Token));
-    }
-
-    [Fact]
-    public async Task SendMessageStreamingAsync_ShouldThrowOperationCanceledException_WhenCancellationTokenIsCanceled()
-    {
-        // Arrange
-        var taskManager = new TaskManager();
-        var messageSendParams = new MessageSendParams();
-
-        using var cts = new CancellationTokenSource();
-        await cts.CancelAsync();
-
-        // Act & Assert
-        await Assert.ThrowsAsync<OperationCanceledException>(() => taskManager.SendMessageStreamingAsync(messageSendParams, cts.Token).ToArrayAsync().AsTask());
-    }
-
-    [Fact]
-    public void SubscribeToTaskAsync_ShouldThrowOperationCanceledException_WhenCancellationTokenIsCanceled()
-    {
-        // Arrange
-        var taskManager = new TaskManager();
-        var taskIdParams = new TaskIdParams { Id = "test-id" };
-
-        using var cts = new CancellationTokenSource();
-        cts.Cancel();
-
-        // Act & Assert
-        Assert.Throws<OperationCanceledException>(() => taskManager.SubscribeToTaskAsync(taskIdParams, cts.Token));
-    }
-
-    [Fact]
-    public async Task SetPushNotificationAsync_ShouldThrowOperationCanceledException_WhenCancellationTokenIsCanceled()
-    {
-        // Arrange
-        var taskManager = new TaskManager();
-        var pushNotificationConfig = new TaskPushNotificationConfig();
-
-        using var cts = new CancellationTokenSource();
-        await cts.CancelAsync();
-
-        // Act & Assert
-        await Assert.ThrowsAsync<OperationCanceledException>(() => taskManager.SetPushNotificationAsync(pushNotificationConfig, cts.Token));
-    }
-
-    [Fact]
-    public async Task GetPushNotificationAsync_ShouldThrowOperationCanceledException_WhenCancellationTokenIsCanceled()
-    {
-        // Arrange
-        var taskManager = new TaskManager();
-        var notificationConfigParams = new GetTaskPushNotificationConfigParams { Id = "test-id" };
-
-        using var cts = new CancellationTokenSource();
-        await cts.CancelAsync();
-
-        // Act & Assert
-        await Assert.ThrowsAsync<OperationCanceledException>(() => taskManager.GetPushNotificationAsync(notificationConfigParams, cts.Token));
-    }
-
-    [Fact]
-    public async Task UpdateStatusAsync_ShouldThrowOperationCanceledException_WhenCancellationTokenIsCanceled()
-    {
-        // Arrange
-        var taskManager = new TaskManager();
-
-        using var cts = new CancellationTokenSource();
-        await cts.CancelAsync();
-
-        // Act & Assert
-        await Assert.ThrowsAsync<OperationCanceledException>(() => taskManager.UpdateStatusAsync("test-id", TaskState.Working, cancellationToken: cts.Token));
-    }
-
-<<<<<<< HEAD
     [Fact]
     public async Task ReturnArtifactAsync_ShouldThrowOperationCanceledException_WhenCancellationTokenIsCanceled()
     {
@@ -845,110 +811,6 @@
         Assert.NotNull(task.Id);
         Assert.NotEmpty(task.Id);
     }
-=======
-    [Fact]
-    public async Task ReturnArtifactAsync_ShouldThrowOperationCanceledException_WhenCancellationTokenIsCanceled()
-    {
-        // Arrange
-        var taskManager = new TaskManager();
-        var artifact = new Artifact();
-
-        using var cts = new CancellationTokenSource();
-        await cts.CancelAsync();
-
-        // Act & Assert
-        await Assert.ThrowsAsync<OperationCanceledException>(() => taskManager.ReturnArtifactAsync("test-id", artifact, cts.Token));
-    }
-
-    [Fact]
-    public async Task SendMessageAsync_ShouldThrowA2AException_WhenTaskIdSpecifiedButTaskDoesNotExist()
-    {
-        // Arrange
-        var taskManager = new TaskManager();
-        var messageSendParams = new MessageSendParams
-        {
-            Message = new Message
-            {
-                TaskId = "non-existent-task-id",
-                Parts = [new TextPart { Text = "Hello, World!" }]
-            }
-        };
-
-        // Act & Assert
-        var exception = await Assert.ThrowsAsync<A2AException>(() => taskManager.SendMessageAsync(messageSendParams));
-        Assert.Equal(A2AErrorCode.TaskNotFound, exception.ErrorCode);
-    }
-
-    [Fact]
-    public async Task SendMessageStreamAsync_ShouldThrowA2AException_WhenTaskIdSpecifiedButTaskDoesNotExist()
-    {
-        // Arrange
-        var taskManager = new TaskManager();
-        var messageSendParams = new MessageSendParams
-        {
-            Message = new Message
-            {
-                TaskId = "non-existent-task-id",
-                Parts = [new TextPart { Text = "Hello, World!" }]
-            }
-        };
-
-        // Act & Assert
-        var exception = await Assert.ThrowsAsync<A2AException>(() => taskManager.SendMessageStreamAsync(messageSendParams).ToArrayAsync().AsTask());
-        Assert.Equal(A2AErrorCode.TaskNotFound, exception.ErrorCode);
-    }
-
-    [Fact]
-    public async Task SendMessageAsync_ShouldCreateNewTask_WhenNoTaskIdSpecified()
-    {
-        // Arrange
-        var taskManager = new TaskManager();
-        var messageSendParams = new MessageSendParams
-        {
-            Message = new Message
-            {
-                // No TaskId specified
-                Parts = [new TextPart { Text = "Hello, World!" }]
-            }
-        };
-
-        // Act
-        var result = await taskManager.SendMessageAsync(messageSendParams);
-
-        // Assert
-        var task = Assert.IsType<AgentTask>(result);
-        Assert.NotNull(task.Id);
-        Assert.NotEmpty(task.Id);
-    }
-
-    [Fact]
-    public async Task SendMessageStreamAsync_ShouldCreateNewTask_WhenNoTaskIdSpecified()
-    {
-        // Arrange
-        var taskManager = new TaskManager();
-        var messageSendParams = new MessageSendParams
-        {
-            Message = new Message
-            {
-                // No TaskId specified
-                Parts = [new TextPart { Text = "Hello, World!" }]
-            }
-        };
-
-        // Act
-        var events = new List<A2AEvent>();
-        await foreach (var evt in taskManager.SendMessageStreamAsync(messageSendParams))
-        {
-            events.Add(evt);
-            break; // Just get the first event (which should be the task)
-        }
-
-        // Assert
-        Assert.Single(events);
-        var task = Assert.IsType<AgentTask>(events[0]);
-        Assert.NotNull(task.Id);
-        Assert.NotEmpty(task.Id);
-    }
 
     private static MessageSendParams CreateMessageSendParams(string text)
         => new MessageSendParams
@@ -960,6 +822,5 @@
         => new Message
         {
             Parts = [new TextPart { Text = text }]
-        };
->>>>>>> 5b6cdd85
-}
+        };
+}