﻿using System.Net.ServerSentEvents;
using System.Runtime.CompilerServices;
using System.Text.Json;
using System.Text.Json.Serialization.Metadata;

namespace A2A;

<<<<<<< HEAD
/// <summary>
/// Implementation of A2A client for communicating with agents
/// </summary>
public class A2AClient : IA2AClient
=======
public sealed class A2AClient : IA2AClient
>>>>>>> b267755b
{
    private static readonly HttpClient s_sharedClient = new();

<<<<<<< HEAD
    /// <summary>
    /// Initializes a new instance of the A2AClient class
    /// </summary>
    /// <param name="client">The HTTP client to use for requests</param>
    public A2AClient(HttpClient client)
=======
    private readonly HttpClient _httpClient;

    public A2AClient(HttpClient? httpClient = null)
>>>>>>> b267755b
    {
        _httpClient = httpClient ?? s_sharedClient;
    }

<<<<<<< HEAD
    /// <inheritdoc />
    public Task<A2AResponse> SendMessageAsync(MessageSendParams taskSendParams) =>
        RpcRequest(
=======
    public Task<A2AResponse> SendMessageAsync(MessageSendParams taskSendParams, CancellationToken cancellationToken = default) =>
        SendRpcRequestAsync(
>>>>>>> b267755b
            taskSendParams,
            A2AMethods.MessageSend,
            A2AJsonUtilities.JsonContext.Default.MessageSendParams,
            A2AJsonUtilities.JsonContext.Default.A2AResponse,
            cancellationToken);

<<<<<<< HEAD
    /// <inheritdoc />
    public Task<AgentTask> GetTaskAsync(string taskId) =>
        RpcRequest(
=======
    public Task<AgentTask> GetTaskAsync(string taskId, CancellationToken cancellationToken = default) =>
        SendRpcRequestAsync(
>>>>>>> b267755b
            new() { Id = taskId },
            A2AMethods.TaskGet,
            A2AJsonUtilities.JsonContext.Default.TaskIdParams,
            A2AJsonUtilities.JsonContext.Default.AgentTask,
            cancellationToken);

<<<<<<< HEAD
    /// <inheritdoc />
    public Task<AgentTask> CancelTaskAsync(TaskIdParams taskIdParams) =>
        RpcRequest(
=======
    public Task<AgentTask> CancelTaskAsync(TaskIdParams taskIdParams, CancellationToken cancellationToken = default) =>
        SendRpcRequestAsync(
>>>>>>> b267755b
            taskIdParams,
            A2AMethods.TaskCancel,
            A2AJsonUtilities.JsonContext.Default.TaskIdParams,
            A2AJsonUtilities.JsonContext.Default.AgentTask,
            cancellationToken);

<<<<<<< HEAD
    /// <inheritdoc />
    public Task<TaskPushNotificationConfig> SetPushNotificationAsync(TaskPushNotificationConfig pushNotificationConfig) =>
        RpcRequest(
=======
    public Task<TaskPushNotificationConfig> SetPushNotificationAsync(TaskPushNotificationConfig pushNotificationConfig, CancellationToken cancellationToken = default) =>
        SendRpcRequestAsync(
>>>>>>> b267755b
            pushNotificationConfig,
            "task/pushNotification/set",
            A2AJsonUtilities.JsonContext.Default.TaskPushNotificationConfig,
            A2AJsonUtilities.JsonContext.Default.TaskPushNotificationConfig,
            cancellationToken);

<<<<<<< HEAD
    /// <inheritdoc />
    public Task<TaskPushNotificationConfig> GetPushNotificationAsync(TaskIdParams taskIdParams) =>
        RpcRequest(
=======
    public Task<TaskPushNotificationConfig> GetPushNotificationAsync(TaskIdParams taskIdParams, CancellationToken cancellationToken = default) =>
        SendRpcRequestAsync(
>>>>>>> b267755b
            taskIdParams,
            "task/pushNotification/get",
            A2AJsonUtilities.JsonContext.Default.TaskIdParams,
            A2AJsonUtilities.JsonContext.Default.TaskPushNotificationConfig,
            cancellationToken);

    public IAsyncEnumerable<SseItem<A2AEvent>> SendMessageStreamAsync(MessageSendParams taskSendParams, CancellationToken cancellationToken = default) =>
        SendRpcSseRequestAsync(
            taskSendParams,
            A2AMethods.MessageStream,
            A2AJsonUtilities.JsonContext.Default.MessageSendParams,
            A2AJsonUtilities.JsonContext.Default.A2AEvent,
            cancellationToken);

<<<<<<< HEAD
    /// <inheritdoc />
    public async IAsyncEnumerable<SseItem<A2AEvent>> SendMessageStreamAsync(MessageSendParams taskSendParams)
=======
    public IAsyncEnumerable<SseItem<A2AEvent>> ResubscribeToTaskAsync(string taskId, CancellationToken cancellationToken = default) =>
        SendRpcSseRequestAsync(
            new() { Id = taskId },
            A2AMethods.TaskResubscribe,
            A2AJsonUtilities.JsonContext.Default.TaskIdParams,
            A2AJsonUtilities.JsonContext.Default.A2AEvent,
            cancellationToken);

    private async Task<TOutput> SendRpcRequestAsync<TInput, TOutput>(
        TInput jsonRpcParams,
        string method,
        JsonTypeInfo<TInput> inputTypeInfo,
        JsonTypeInfo<TOutput> outputTypeInfo,
        CancellationToken cancellationToken) where TOutput : class
>>>>>>> b267755b
    {
        using var responseStream = await SendAndReadResponseStream(
            jsonRpcParams,
            method,
            inputTypeInfo,
            "application/json",
            cancellationToken).ConfigureAwait(false);

        var responseObject = await JsonSerializer.DeserializeAsync(responseStream, A2AJsonUtilities.JsonContext.Default.JsonRpcResponse, cancellationToken) ??
            throw new InvalidOperationException("Failed to deserialize the response.");

        return responseObject.Result?.Deserialize(outputTypeInfo) ??
            throw new InvalidOperationException("Response does not contain a result.");
    }

<<<<<<< HEAD
    /// <inheritdoc />
    public async IAsyncEnumerable<SseItem<A2AEvent>> ResubscribeToTaskAsync(string taskId)
=======
    private async IAsyncEnumerable<SseItem<TOutput>> SendRpcSseRequestAsync<TInput, TOutput>(
        TInput jsonRpcParams,
        string method,
        JsonTypeInfo<TInput> inputTypeInfo,
        JsonTypeInfo<TOutput> outputTypeInfo,
        [EnumeratorCancellation] CancellationToken cancellationToken)
>>>>>>> b267755b
    {
        using var responseStream = await SendAndReadResponseStream(
            jsonRpcParams,
            method,
            inputTypeInfo,
            "text/event-stream",
            cancellationToken).ConfigureAwait(false);

        var sseParser = SseParser.Create(responseStream, (eventType, data) =>
        {
            var reader = new Utf8JsonReader(data);
            return JsonSerializer.Deserialize(ref reader, outputTypeInfo) ?? throw new InvalidOperationException("Failed to deserialize the event.");
        });

        await foreach (var item in sseParser.EnumerateAsync(cancellationToken))
        {
            yield return item;
        }
    }

<<<<<<< HEAD
    /// <summary>
    /// Executes a JSON-RPC request to the agent
    /// </summary>
    /// <typeparam name="TInput">The type of the input parameters</typeparam>
    /// <typeparam name="TOutput">The type of the expected output</typeparam>
    /// <param name="jsonRpcParams">The parameters to send</param>
    /// <param name="method">The JSON-RPC method name</param>
    /// <param name="inputTypeInfo">Type information for input serialization</param>
    /// <param name="outputTypeInfo">Type information for output deserialization</param>
    /// <returns>The deserialized response</returns>
    /// <exception cref="InvalidOperationException">Thrown when the response is invalid</exception>
    private async Task<TOutput> RpcRequest<TInput, TOutput>(
=======
    private async ValueTask<Stream> SendAndReadResponseStream<TInput>(
>>>>>>> b267755b
        TInput jsonRpcParams,
        string method,
        JsonTypeInfo<TInput> inputTypeInfo,
        string expectedContentType,
        CancellationToken cancellationToken)
    {
        var response = await _httpClient.SendAsync(new(HttpMethod.Post, "")
        {
            Content = new JsonRpcContent(new JsonRpcRequest()
            {
                Id = Guid.NewGuid().ToString(),
                Method = method,
                Params = JsonSerializer.SerializeToElement(jsonRpcParams, inputTypeInfo),
            })
        }, HttpCompletionOption.ResponseHeadersRead, cancellationToken);

        try
        {
            response.EnsureSuccessStatusCode();

            if (response.Content.Headers.ContentType?.MediaType != expectedContentType)
            {
                throw new InvalidOperationException($"Invalid content type. Expected '{expectedContentType}' but got '{response.Content.Headers.ContentType?.MediaType}'.");
            }

            return await response.Content.ReadAsStreamAsync(
#if NET
                cancellationToken
#endif
                );
        }
        catch
        {
            response.Dispose();
            throw;
        }
    }
}<|MERGE_RESOLUTION|>--- conflicted
+++ resolved
@@ -5,102 +5,70 @@
 
 namespace A2A;
 
-<<<<<<< HEAD
 /// <summary>
 /// Implementation of A2A client for communicating with agents
 /// </summary>
-public class A2AClient : IA2AClient
-=======
 public sealed class A2AClient : IA2AClient
->>>>>>> b267755b
 {
     private static readonly HttpClient s_sharedClient = new();
 
-<<<<<<< HEAD
+    private readonly HttpClient _httpClient;
+
     /// <summary>
     /// Initializes a new instance of the A2AClient class
     /// </summary>
-    /// <param name="client">The HTTP client to use for requests</param>
-    public A2AClient(HttpClient client)
-=======
-    private readonly HttpClient _httpClient;
-
+    /// <param name="httpClient">The HTTP client to use for requests</param>
     public A2AClient(HttpClient? httpClient = null)
->>>>>>> b267755b
     {
         _httpClient = httpClient ?? s_sharedClient;
     }
 
-<<<<<<< HEAD
     /// <inheritdoc />
-    public Task<A2AResponse> SendMessageAsync(MessageSendParams taskSendParams) =>
-        RpcRequest(
-=======
     public Task<A2AResponse> SendMessageAsync(MessageSendParams taskSendParams, CancellationToken cancellationToken = default) =>
         SendRpcRequestAsync(
->>>>>>> b267755b
             taskSendParams,
             A2AMethods.MessageSend,
             A2AJsonUtilities.JsonContext.Default.MessageSendParams,
             A2AJsonUtilities.JsonContext.Default.A2AResponse,
             cancellationToken);
 
-<<<<<<< HEAD
     /// <inheritdoc />
-    public Task<AgentTask> GetTaskAsync(string taskId) =>
-        RpcRequest(
-=======
     public Task<AgentTask> GetTaskAsync(string taskId, CancellationToken cancellationToken = default) =>
         SendRpcRequestAsync(
->>>>>>> b267755b
             new() { Id = taskId },
             A2AMethods.TaskGet,
             A2AJsonUtilities.JsonContext.Default.TaskIdParams,
             A2AJsonUtilities.JsonContext.Default.AgentTask,
             cancellationToken);
 
-<<<<<<< HEAD
     /// <inheritdoc />
-    public Task<AgentTask> CancelTaskAsync(TaskIdParams taskIdParams) =>
-        RpcRequest(
-=======
     public Task<AgentTask> CancelTaskAsync(TaskIdParams taskIdParams, CancellationToken cancellationToken = default) =>
         SendRpcRequestAsync(
->>>>>>> b267755b
             taskIdParams,
             A2AMethods.TaskCancel,
             A2AJsonUtilities.JsonContext.Default.TaskIdParams,
             A2AJsonUtilities.JsonContext.Default.AgentTask,
             cancellationToken);
 
-<<<<<<< HEAD
     /// <inheritdoc />
-    public Task<TaskPushNotificationConfig> SetPushNotificationAsync(TaskPushNotificationConfig pushNotificationConfig) =>
-        RpcRequest(
-=======
     public Task<TaskPushNotificationConfig> SetPushNotificationAsync(TaskPushNotificationConfig pushNotificationConfig, CancellationToken cancellationToken = default) =>
         SendRpcRequestAsync(
->>>>>>> b267755b
             pushNotificationConfig,
             "task/pushNotification/set",
             A2AJsonUtilities.JsonContext.Default.TaskPushNotificationConfig,
             A2AJsonUtilities.JsonContext.Default.TaskPushNotificationConfig,
             cancellationToken);
 
-<<<<<<< HEAD
     /// <inheritdoc />
-    public Task<TaskPushNotificationConfig> GetPushNotificationAsync(TaskIdParams taskIdParams) =>
-        RpcRequest(
-=======
     public Task<TaskPushNotificationConfig> GetPushNotificationAsync(TaskIdParams taskIdParams, CancellationToken cancellationToken = default) =>
         SendRpcRequestAsync(
->>>>>>> b267755b
             taskIdParams,
             "task/pushNotification/get",
             A2AJsonUtilities.JsonContext.Default.TaskIdParams,
             A2AJsonUtilities.JsonContext.Default.TaskPushNotificationConfig,
             cancellationToken);
 
+    /// <inheritdoc />
     public IAsyncEnumerable<SseItem<A2AEvent>> SendMessageStreamAsync(MessageSendParams taskSendParams, CancellationToken cancellationToken = default) =>
         SendRpcSseRequestAsync(
             taskSendParams,
@@ -109,10 +77,7 @@
             A2AJsonUtilities.JsonContext.Default.A2AEvent,
             cancellationToken);
 
-<<<<<<< HEAD
     /// <inheritdoc />
-    public async IAsyncEnumerable<SseItem<A2AEvent>> SendMessageStreamAsync(MessageSendParams taskSendParams)
-=======
     public IAsyncEnumerable<SseItem<A2AEvent>> ResubscribeToTaskAsync(string taskId, CancellationToken cancellationToken = default) =>
         SendRpcSseRequestAsync(
             new() { Id = taskId },
@@ -127,7 +92,6 @@
         JsonTypeInfo<TInput> inputTypeInfo,
         JsonTypeInfo<TOutput> outputTypeInfo,
         CancellationToken cancellationToken) where TOutput : class
->>>>>>> b267755b
     {
         using var responseStream = await SendAndReadResponseStream(
             jsonRpcParams,
@@ -143,17 +107,12 @@
             throw new InvalidOperationException("Response does not contain a result.");
     }
 
-<<<<<<< HEAD
-    /// <inheritdoc />
-    public async IAsyncEnumerable<SseItem<A2AEvent>> ResubscribeToTaskAsync(string taskId)
-=======
     private async IAsyncEnumerable<SseItem<TOutput>> SendRpcSseRequestAsync<TInput, TOutput>(
         TInput jsonRpcParams,
         string method,
         JsonTypeInfo<TInput> inputTypeInfo,
         JsonTypeInfo<TOutput> outputTypeInfo,
         [EnumeratorCancellation] CancellationToken cancellationToken)
->>>>>>> b267755b
     {
         using var responseStream = await SendAndReadResponseStream(
             jsonRpcParams,
@@ -174,22 +133,7 @@
         }
     }
 
-<<<<<<< HEAD
-    /// <summary>
-    /// Executes a JSON-RPC request to the agent
-    /// </summary>
-    /// <typeparam name="TInput">The type of the input parameters</typeparam>
-    /// <typeparam name="TOutput">The type of the expected output</typeparam>
-    /// <param name="jsonRpcParams">The parameters to send</param>
-    /// <param name="method">The JSON-RPC method name</param>
-    /// <param name="inputTypeInfo">Type information for input serialization</param>
-    /// <param name="outputTypeInfo">Type information for output deserialization</param>
-    /// <returns>The deserialized response</returns>
-    /// <exception cref="InvalidOperationException">Thrown when the response is invalid</exception>
-    private async Task<TOutput> RpcRequest<TInput, TOutput>(
-=======
     private async ValueTask<Stream> SendAndReadResponseStream<TInput>(
->>>>>>> b267755b
         TInput jsonRpcParams,
         string method,
         JsonTypeInfo<TInput> inputTypeInfo,
