--- conflicted
+++ resolved
@@ -53,13 +53,8 @@
     /// <inheritdoc />
     public Task<TaskPushNotificationConfig> SetPushNotificationAsync(TaskPushNotificationConfig pushNotificationConfig, CancellationToken cancellationToken = default) =>
         SendRpcRequestAsync(
-<<<<<<< HEAD
-            pushNotificationConfig,
+            pushNotificationConfig ?? throw new ArgumentNullException(nameof(pushNotificationConfig)),
             A2AMethods.TaskPushNotificationConfigSet,
-=======
-            pushNotificationConfig ?? throw new ArgumentNullException(nameof(pushNotificationConfig)),
-            "task/pushNotification/set",
->>>>>>> b654def1
             A2AJsonUtilities.JsonContext.Default.TaskPushNotificationConfig,
             A2AJsonUtilities.JsonContext.Default.TaskPushNotificationConfig,
             cancellationToken);
@@ -67,15 +62,9 @@
     /// <inheritdoc />
     public Task<TaskPushNotificationConfig> GetPushNotificationAsync(GetTaskPushNotificationConfigParams notificationConfigParams, CancellationToken cancellationToken = default) =>
         SendRpcRequestAsync(
-<<<<<<< HEAD
             notificationConfigParams,
             A2AMethods.TaskPushNotificationConfigGet,
             A2AJsonUtilities.JsonContext.Default.GetTaskPushNotificationConfigParams,
-=======
-            taskIdParams ?? throw new ArgumentNullException(nameof(taskIdParams)),
-            "task/pushNotification/get",
-            A2AJsonUtilities.JsonContext.Default.TaskIdParams,
->>>>>>> b654def1
             A2AJsonUtilities.JsonContext.Default.TaskPushNotificationConfig,
             cancellationToken);
 
