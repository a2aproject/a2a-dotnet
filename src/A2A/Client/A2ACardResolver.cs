--- conflicted
+++ resolved
@@ -55,14 +55,7 @@
 
         if (_logger.IsEnabled(LogLevel.Information))
         {
-<<<<<<< HEAD
-            _logger.LogInformation("Fetching agent card from '{Url}'", _agentCardPath);
-=======
-            Debug.Assert(_agentCardPath.IsAbsoluteUri || _httpClient.BaseAddress is not null);
-            _logger.FetchingAgentCardFromUrl(_agentCardPath.IsAbsoluteUri ?
-                _agentCardPath :
-                new Uri(_httpClient.BaseAddress!, _agentCardPath.ToString()));
->>>>>>> 48f6e7e7
+            _logger.FetchingAgentCardFromUrl(_agentCardPath);
         }
 
         try
