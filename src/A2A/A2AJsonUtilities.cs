﻿using System.Diagnostics.CodeAnalysis;
using System.Text.Encodings.Web;
using System.Text.Json;
using System.Text.Json.Serialization;

namespace A2A;

/// <summary>
/// Provides a collection of utility methods for working with JSON data in the context of A2A.
/// </summary>
public static partial class A2AJsonUtilities
{
    /// <summary>
    /// Gets the <see cref="JsonSerializerOptions"/> singleton used as the default in JSON serialization operations.
    /// </summary>
    /// <remarks>
    /// <para>
    /// For Native AOT or applications disabling <see cref="JsonSerializer.IsReflectionEnabledByDefault"/>, this instance
    /// includes source generated contracts for all common exchange types contained in the A2A library.
    /// </para>
    /// <para>
    /// It additionally turns on the following settings:
    /// <list type="number">
    /// <item>Enables <see cref="JsonSerializerDefaults.Web"/> defaults.</item>
    /// <item>Enables <see cref="JsonIgnoreCondition.WhenWritingNull"/> as the default ignore condition for properties.</item>
    /// <item>Enables <see cref="JsonNumberHandling.AllowReadingFromString"/> as the default number handling for number types.</item>
    /// <item>Enables <c>AllowOutOfOrderMetadataProperties</c> to allow for type discriminators anywhere in a JSON payload.</item>
    /// </list>
    /// </para>
    /// </remarks>
    public static JsonSerializerOptions DefaultOptions => defaultOptions.Value;

    private static Lazy<JsonSerializerOptions> defaultOptions = new(() =>
    {
        // Clone source-generated options so we can customize
        var opts = new JsonSerializerOptions(JsonContext.Default.Options)
        {
            Encoder = JavaScriptEncoder.UnsafeRelaxedJsonEscaping // optional: keep '+' unescaped
        };

        // Register custom converters at options-level (not attributes)
        opts.Converters.Add(new A2AJsonConverter<MessageSendParams>());
<<<<<<< HEAD
        opts.Converters.Add(new FileContent.Converter());
=======

        opts.MakeReadOnly();
>>>>>>> 0f23f5be
        return opts;
    });

    // Keep in sync with CreateDefaultOptions above.
    [JsonSourceGenerationOptions(JsonSerializerDefaults.Web,
        DefaultIgnoreCondition = JsonIgnoreCondition.WhenWritingNull,
        NumberHandling = JsonNumberHandling.AllowReadingFromString,
        AllowOutOfOrderMetadataProperties = true)]

    // JSON-RPC
    [JsonSerializable(typeof(JsonRpcError))]
    [JsonSerializable(typeof(JsonRpcId))]
    [JsonSerializable(typeof(JsonRpcRequest))]
    [JsonSerializable(typeof(JsonRpcResponse))]
    [JsonSerializable(typeof(Dictionary<string, JsonElement>))]

    // A2A
    [JsonSerializable(typeof(A2AEvent))]
    [JsonSerializable(typeof(A2AResponse))]
    [JsonSerializable(typeof(AgentCard))]
    [JsonSerializable(typeof(AgentTask))]
    [JsonSerializable(typeof(GetTaskPushNotificationConfigParams))]
    [JsonSerializable(typeof(MessageSendParams))]
    [JsonSerializable(typeof(TaskIdParams))]
    [JsonSerializable(typeof(TaskPushNotificationConfig))]
    [JsonSerializable(typeof(List<TaskPushNotificationConfig>))]
    [JsonSerializable(typeof(TaskQueryParams))]

    [ExcludeFromCodeCoverage]
    internal sealed partial class JsonContext : JsonSerializerContext;
}<|MERGE_RESOLUTION|>--- conflicted
+++ resolved
@@ -40,12 +40,9 @@
 
         // Register custom converters at options-level (not attributes)
         opts.Converters.Add(new A2AJsonConverter<MessageSendParams>());
-<<<<<<< HEAD
         opts.Converters.Add(new FileContent.Converter());
-=======
 
         opts.MakeReadOnly();
->>>>>>> 0f23f5be
         return opts;
     });
 
