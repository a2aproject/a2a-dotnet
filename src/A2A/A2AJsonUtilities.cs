--- conflicted
+++ resolved
@@ -41,11 +41,8 @@
         // Register custom converters at options-level (not attributes)
         opts.Converters.Add(new A2AJsonConverter<MessageSendParams>());
         opts.Converters.Add(new FileContent.Converter());
-<<<<<<< HEAD
-=======
 
         opts.MakeReadOnly();
->>>>>>> db1dfbda
         return opts;
     });
 
