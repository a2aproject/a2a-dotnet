﻿using System.Text.Json;
using System.Text.Json.Serialization;
using System.Text.Json.Serialization.Metadata;

namespace A2A
{
    internal interface IA2AJsonConverter;

    /// <summary>
    /// Provides a base JSON converter for types in the A2A protocol, enabling custom error handling and
    /// safe delegation to source-generated or built-in converters for the target type.
    /// </summary>
    /// <typeparam name="T">The type to convert.</typeparam>
    internal class A2AJsonConverter<T> : JsonConverter<T>, IA2AJsonConverter where T : notnull
    {
        /// <summary>
        /// Reads and converts the JSON to type <typeparamref name="T"/>.
        /// </summary>
        /// <param name="reader">The reader to read from.</param>
        /// <param name="typeToConvert">The type to convert.</param>
        /// <param name="options">The serializer options to use.</param>
        /// <returns>The deserialized value of type <typeparamref name="T"/>.</returns>
        /// <exception cref="A2AException">
        /// Thrown when deserialization fails, wrapping the original exception and providing an <see cref="A2AErrorCode.InvalidRequest"/> error code.
        /// </exception>
        public override T? Read(ref Utf8JsonReader reader, Type typeToConvert, JsonSerializerOptions options)
        {
            using var d = JsonDocument.ParseValue(ref reader);
<<<<<<< HEAD
            try
            {
                return DeserializeImpl(typeToConvert, GetSafeOptions(options), d);
            }
            catch (Exception e)
            {
                throw new A2AException($"Failed to deserialize {typeof(T).Name}: {e.Message}", e, A2AErrorCode.InvalidRequest);
            }
=======
            var baseOptions = GetSafeOptions(options);
            return d.Deserialize((JsonTypeInfo<T>)baseOptions.GetTypeInfo(typeToConvert));
>>>>>>> 12b7aaa9
        }

        /// <summary>
        /// Deserializes the specified <see cref="JsonDocument"/> to type <typeparamref name="T"/> using the provided options.
        /// </summary>
        /// <param name="typeToConvert">The type to convert.</param>
        /// <param name="options">The serializer options to use.</param>
        /// <param name="document">The JSON document to deserialize.</param>
        /// <returns>The deserialized value of type <typeparamref name="T"/>.</returns>
        protected virtual T? DeserializeImpl(Type typeToConvert, JsonSerializerOptions options, JsonDocument document) => document.Deserialize((JsonTypeInfo<T>)options.GetTypeInfo(typeToConvert));

        /// <summary>
        /// Writes the specified value as JSON.
        /// </summary>
        /// <param name="writer">The writer to write to.</param>
        /// <param name="value">The value to write.</param>
        /// <param name="options">The serializer options to use.</param>
        /// <exception cref="A2AException">
        /// Thrown when serialization fails, wrapping the original exception and providing an <see cref="A2AErrorCode.InternalError"/> error code.
        /// </exception>
        public override void Write(Utf8JsonWriter writer, T value, JsonSerializerOptions options)
        {
            try
            {
                if (value is null)
                {
                    writer.WriteNullValue();
                    return;
                }

                SerializeImpl(writer, value, GetSafeOptions(options));
            }
            catch (Exception e)
            {
                throw new A2AException($"Failed to serialize {typeof(T).Name}: {e.Message}", e, A2AErrorCode.InternalError);
            }
        }

        /// <summary>
        /// Serializes the specified value to JSON using the provided options.
        /// </summary>
        /// <param name="writer">The writer to write to.</param>
        /// <param name="value">The value to serialize.</param>
        /// <param name="options">The serializer options to use.</param>
        protected virtual void SerializeImpl(Utf8JsonWriter writer, T value, JsonSerializerOptions options) => JsonSerializer.Serialize(writer, value, (JsonTypeInfo<T>)options.GetTypeInfo(value.GetType()));

        /// <summary>
        /// Returns a copy of the provided <see cref="JsonSerializerOptions"/> with this
        /// <see cref="A2AJsonConverter{T}"/> removed from its <see cref="JsonSerializerOptions.Converters"/> chain.
        /// </summary>
        /// <remarks>
        /// This converter delegates to the source-generated or built-in converter for <typeparamref name="T"/> by
        /// resolving <see cref="JsonTypeInfo"/> from the options. If the original options are used as-is, this converter
        /// would be selected again, causing infinite recursion and a stack overflow. Cloning the options and removing
        /// this converter ensures the underlying, "real" converter handles serialization/deserialization of <typeparamref name="T"/>.
        ///
        /// The returned options are cached per closed generic type to avoid repeated allocations. The cache assumes a
        /// stable options instance; if multiple distinct options are used, the first encountered configuration is captured.
        /// </remarks>
        /// <param name="options">Caller options; used as a template for the safe copy.</param>
        /// <returns>A copy of the options that can safely resolve the underlying converter for <typeparamref name="T"/>.</returns>
        private static JsonSerializerOptions GetSafeOptions(JsonSerializerOptions options)
        {
            // Clone options so we can modify the converters chain safely
            var baseOptions = new JsonSerializerOptions(options);

            // Remove all A2A converters so base/source-generated converter handles T, otherwise stack overflow
            for (int i = baseOptions.Converters.Count - 1; i >= 0; i--)
            {
                if (baseOptions.Converters[i] is IA2AJsonConverter)
                {
                    baseOptions.Converters.RemoveAt(i);
                }
            }

            return baseOptions;
        }
    }
}<|MERGE_RESOLUTION|>--- conflicted
+++ resolved
@@ -26,19 +26,7 @@
         public override T? Read(ref Utf8JsonReader reader, Type typeToConvert, JsonSerializerOptions options)
         {
             using var d = JsonDocument.ParseValue(ref reader);
-<<<<<<< HEAD
-            try
-            {
-                return DeserializeImpl(typeToConvert, GetSafeOptions(options), d);
-            }
-            catch (Exception e)
-            {
-                throw new A2AException($"Failed to deserialize {typeof(T).Name}: {e.Message}", e, A2AErrorCode.InvalidRequest);
-            }
-=======
-            var baseOptions = GetSafeOptions(options);
-            return d.Deserialize((JsonTypeInfo<T>)baseOptions.GetTypeInfo(typeToConvert));
->>>>>>> 12b7aaa9
+        	return DeserializeImpl(typeToConvert, GetSafeOptions(options), d);
         }
 
         /// <summary>
