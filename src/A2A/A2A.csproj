﻿<Project Sdk="Microsoft.NET.Sdk">

	<PropertyGroup>
		<TargetFrameworks>net9.0;net8.0;netstandard2.0</TargetFrameworks>

    <!-- NuGet Package Properties -->
    <PackageId>A2A</PackageId>
    <Description>.NET SDK for the Agent2Agent (A2A) protocol.</Description>
    <PackageTags>Agent2Agent;a2a;agent;ai;llm;aspnetcore</PackageTags>
    <PackageReadmeFile>README.md</PackageReadmeFile>
    <IsPackable>true</IsPackable>
    <GenerateDocumentationFile>true</GenerateDocumentationFile>
    <!-- Don't suggest using ArgumentNullException.ThrowIfNull as we target NS2.0 where it's not present -->
    <NoWarn>$(NoWarn);CA1510</NoWarn>
  </PropertyGroup>

  <PropertyGroup Condition="'$(TargetFramework)' != 'netstandard2.0'">
    <IsAotCompatible>true</IsAotCompatible>
  </PropertyGroup>
  
  <!-- Dependencies only needed by netstandard2.0 -->
  <ItemGroup Condition="'$(TargetFramework)' == 'netstandard2.0'">
    <PackageReference Include="System.Text.Json" />
  </ItemGroup>

  <!-- Dependencies needed by all -->
  <ItemGroup>
<<<<<<< HEAD
    <PackageReference Include="Microsoft.Extensions.Caching.Abstractions" />
=======
    <PackageReference Include="Microsoft.Extensions.ExtraAnalyzers">
      <PrivateAssets>all</PrivateAssets>
      <IncludeAssets>runtime; build; native; contentfiles; analyzers; buildtransitive</IncludeAssets>
    </PackageReference>
>>>>>>> d4f4a68a
    <PackageReference Include="Microsoft.Extensions.Logging" />
    <PackageReference Include="System.Linq.AsyncEnumerable" />
    <PackageReference Include="System.Net.ServerSentEvents" />
      <PackageReference Include="Microsoft.VisualStudio.Threading.Analyzers">
          <PrivateAssets>all</PrivateAssets>
          <IncludeAssets>runtime; build; native; contentfiles; analyzers; buildtransitive</IncludeAssets>
      </PackageReference>
      <PackageReference Include="System.Threading.Channels" />
  </ItemGroup>

	<ItemGroup>
		<None Include="..\..\README.md" Pack="true" PackagePath="\" />
	</ItemGroup>

</Project><|MERGE_RESOLUTION|>--- conflicted
+++ resolved
@@ -25,14 +25,11 @@
 
   <!-- Dependencies needed by all -->
   <ItemGroup>
-<<<<<<< HEAD
     <PackageReference Include="Microsoft.Extensions.Caching.Abstractions" />
-=======
     <PackageReference Include="Microsoft.Extensions.ExtraAnalyzers">
       <PrivateAssets>all</PrivateAssets>
       <IncludeAssets>runtime; build; native; contentfiles; analyzers; buildtransitive</IncludeAssets>
     </PackageReference>
->>>>>>> d4f4a68a
     <PackageReference Include="Microsoft.Extensions.Logging" />
     <PackageReference Include="System.Linq.AsyncEnumerable" />
     <PackageReference Include="System.Net.ServerSentEvents" />
