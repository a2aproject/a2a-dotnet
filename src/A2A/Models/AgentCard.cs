using System.ComponentModel.DataAnnotations;
using System.Text.Json.Serialization;

namespace A2A;

/// <summary>
/// An AgentCard conveys key information about an agent.
/// </summary>
/// <remarks>
/// - Overall details (version, name, description, uses)
/// - Skills: A set of capabilities the agent can perform
/// - Default modalities/content types supported by the agent.
/// - Authentication requirements.
/// </remarks>
public class AgentCard
{
    /// <summary>
    /// Gets or sets the human readable name of the agent.
    /// </summary>
    [JsonPropertyName("name")]
    [Required]
    public string Name { get; set; } = string.Empty;

    /// <summary>
    /// Gets or sets a human-readable description of the agent.
    /// </summary>
    /// <remarks>
    /// Used to assist users and other agents in understanding what the agent can do.
    /// CommonMark MAY be used for rich text formatting.
    /// (e.g., "This agent helps users find recipes, plan meals, and get cooking instructions.")
    /// </remarks>
    [JsonPropertyName("description")]
    [Required]
    public string? Description { get; set; }

    /// <summary>
    /// Gets or sets a URL to the address the agent is hosted at.
    /// </summary>
    /// <remarks>
    /// This represents the preferred endpoint as declared by the agent.
    /// </remarks>
    [JsonPropertyName("url")]
    [Required]
    public string Url { get; set; } = string.Empty;

    /// <summary>
    /// Gets or sets the service provider of the agent.
    /// </summary>
    [JsonPropertyName("provider")]
    public AgentProvider? Provider { get; set; }

    /// <summary>
    /// Gets or sets the version of the agent - format is up to the provider.
    /// </summary>
    [JsonPropertyName("version")]
    [Required]
    public string Version { get; set; } = string.Empty;

    /// <summary>
<<<<<<< HEAD
    /// Gets or sets a URL to documentation for the agent.
=======
    /// The version of the A2A protocol this agent supports
    /// </summary>
    [JsonPropertyName("protocolVersion")]
    [Required]
    public string ProtocolVersion { get; set; } = "0.2.3";

    /// <summary>
    /// Optional documentation URL
>>>>>>> 95c0a686
    /// </summary>
    [JsonPropertyName("documentationUrl")]
    public string? DocumentationUrl { get; set; }

    /// <summary>
    /// Gets or sets the optional capabilities supported by the agent.
    /// </summary>
    [JsonPropertyName("capabilities")]
    [Required]
    public AgentCapabilities Capabilities { get; set; } = new AgentCapabilities();

    /// <summary>
    /// Gets or sets the security scheme details used for authenticating with this agent.
    /// </summary>
    [JsonPropertyName("securitySchemes")]
    public Dictionary<string, SecurityScheme>? SecuritySchemes { get; set; }

    /// <summary>
    /// Gets or sets the security requirements for contacting the agent.
    /// </summary>
    [JsonPropertyName("security")]
    public Dictionary<string, string[]>? Security { get; set; }

    /// <summary>
    /// Gets or sets the set of interaction modes that the agent supports across all skills.
    /// </summary>
    /// <remarks>
    /// This can be overridden per-skill. Supported media types for input.
    /// </remarks>
    [JsonPropertyName("defaultInputModes")]
    public List<string> DefaultInputModes { get; set; } = ["text"];

    /// <summary>
    /// Gets or sets the supported media types for output.
    /// </summary>
    [JsonPropertyName("defaultOutputModes")]
    public List<string> DefaultOutputModes { get; set; } = ["text"];

    /// <summary>
    /// Gets or sets the skills that are a unit of capability that an agent can perform.
    /// </summary>
    [JsonPropertyName("skills")]
    [Required]
    public List<AgentSkill> Skills { get; set; } = [];

    /// <summary>
    /// Gets or sets a value indicating whether the agent supports providing an extended agent card when the user is authenticated.
    /// </summary>
    /// <remarks>
    /// Defaults to false if not specified.
    /// </remarks>
    [JsonPropertyName("supportsAuthenticatedExtendedCard")]
    public bool SupportsAuthenticatedExtendedCard { get; set; } = false;
}<|MERGE_RESOLUTION|>--- conflicted
+++ resolved
@@ -57,18 +57,14 @@
     public string Version { get; set; } = string.Empty;
 
     /// <summary>
-<<<<<<< HEAD
-    /// Gets or sets a URL to documentation for the agent.
-=======
-    /// The version of the A2A protocol this agent supports
+    /// The version of the A2A protocol this agent supports.
     /// </summary>
     [JsonPropertyName("protocolVersion")]
     [Required]
     public string ProtocolVersion { get; set; } = "0.2.3";
 
     /// <summary>
-    /// Optional documentation URL
->>>>>>> 95c0a686
+    /// Gets or sets a URL to documentation for the agent.
     /// </summary>
     [JsonPropertyName("documentationUrl")]
     public string? DocumentationUrl { get; set; }
