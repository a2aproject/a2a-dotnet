namespace A2A;

/// <summary>
/// In-memory implementation of task store for development and testing.
/// </summary>
public sealed class InMemoryTaskStore : ITaskStore
{
    private readonly Dictionary<string, AgentTask> _taskCache = [];
    private readonly Dictionary<string, List<TaskPushNotificationConfig>> _pushNotificationCache = [];

    /// <inheritdoc />
    public Task<AgentTask?> GetTaskAsync(string taskId) =>
        string.IsNullOrEmpty(taskId)
            ? Task.FromException<AgentTask?>(new ArgumentNullException(taskId))
            : Task.FromResult(_taskCache.TryGetValue(taskId, out var task) ? task : null);

    /// <inheritdoc />
    public Task<TaskPushNotificationConfig?> GetPushNotificationAsync(string taskId, string notificationConfigId)
    {
<<<<<<< HEAD
        if (!_pushNotificationCache.TryGetValue(taskId, out var pushNotificationConfigs))
        {
            return Task.FromResult<TaskPushNotificationConfig?>(null);
        }

        var pushNotificationConfig = pushNotificationConfigs.FirstOrDefault(config => config.PushNotificationConfig.Id == notificationConfigId);

=======
        if (string.IsNullOrEmpty(taskId))
        {
            return Task.FromException<TaskPushNotificationConfig?>(new ArgumentNullException(taskId));
        }

        _pushNotificationCache.TryGetValue(taskId, out var pushNotificationConfig);
>>>>>>> b654def1
        return Task.FromResult<TaskPushNotificationConfig?>(pushNotificationConfig);
    }

    /// <inheritdoc />
    public Task<AgentTaskStatus> UpdateStatusAsync(string taskId, TaskState status, Message? message = null)
    {
        if (string.IsNullOrEmpty(taskId))
        {
            return Task.FromException<AgentTaskStatus>(new ArgumentNullException(taskId));
        }

        if (!_taskCache.TryGetValue(taskId, out var task))
        {
            throw new ArgumentException("Task not found.");
        }

        task.Status.State = status;
        task.Status.Message = message;
        task.Status.Timestamp = DateTime.UtcNow;
        return Task.FromResult(task.Status);
    }

    /// <inheritdoc />
    public Task SetTaskAsync(AgentTask task)
    {
        _taskCache[task.Id] = task;
        return Task.CompletedTask;
    }

    /// <inheritdoc />
    public Task SetPushNotificationConfigAsync(TaskPushNotificationConfig pushNotificationConfig)
    {
<<<<<<< HEAD
        if (!_pushNotificationCache.TryGetValue(pushNotificationConfig.TaskId, out var pushNotificationConfigs))
        {
            pushNotificationConfigs = [];
            _pushNotificationCache[pushNotificationConfig.TaskId] = pushNotificationConfigs;
        }

        pushNotificationConfigs.Add(pushNotificationConfig);

=======
        if (pushNotificationConfig is null)
        {
            return Task.FromException(new ArgumentNullException(nameof(pushNotificationConfig)));
        }

        _pushNotificationCache[pushNotificationConfig.TaskId] = pushNotificationConfig;
>>>>>>> b654def1
        return Task.CompletedTask;
    }

    /// <inheritdoc />
    public Task<IEnumerable<TaskPushNotificationConfig>> GetPushNotificationsAsync(string taskId)
    {
        if (!_pushNotificationCache.TryGetValue(taskId, out var pushNotificationConfigs))
        {
            return Task.FromResult<IEnumerable<TaskPushNotificationConfig>>([]);
        }

        return Task.FromResult<IEnumerable<TaskPushNotificationConfig>>(pushNotificationConfigs);
    }
}<|MERGE_RESOLUTION|>--- conflicted
+++ resolved
@@ -17,7 +17,11 @@
     /// <inheritdoc />
     public Task<TaskPushNotificationConfig?> GetPushNotificationAsync(string taskId, string notificationConfigId)
     {
-<<<<<<< HEAD
+        if (string.IsNullOrEmpty(taskId))
+        {
+            return Task.FromException<TaskPushNotificationConfig?>(new ArgumentNullException(taskId));
+        }
+
         if (!_pushNotificationCache.TryGetValue(taskId, out var pushNotificationConfigs))
         {
             return Task.FromResult<TaskPushNotificationConfig?>(null);
@@ -25,14 +29,6 @@
 
         var pushNotificationConfig = pushNotificationConfigs.FirstOrDefault(config => config.PushNotificationConfig.Id == notificationConfigId);
 
-=======
-        if (string.IsNullOrEmpty(taskId))
-        {
-            return Task.FromException<TaskPushNotificationConfig?>(new ArgumentNullException(taskId));
-        }
-
-        _pushNotificationCache.TryGetValue(taskId, out var pushNotificationConfig);
->>>>>>> b654def1
         return Task.FromResult<TaskPushNotificationConfig?>(pushNotificationConfig);
     }
 
@@ -65,7 +61,11 @@
     /// <inheritdoc />
     public Task SetPushNotificationConfigAsync(TaskPushNotificationConfig pushNotificationConfig)
     {
-<<<<<<< HEAD
+        if (pushNotificationConfig is null)
+        {
+            return Task.FromException(new ArgumentNullException(nameof(pushNotificationConfig)));
+        }
+
         if (!_pushNotificationCache.TryGetValue(pushNotificationConfig.TaskId, out var pushNotificationConfigs))
         {
             pushNotificationConfigs = [];
@@ -74,14 +74,6 @@
 
         pushNotificationConfigs.Add(pushNotificationConfig);
 
-=======
-        if (pushNotificationConfig is null)
-        {
-            return Task.FromException(new ArgumentNullException(nameof(pushNotificationConfig)));
-        }
-
-        _pushNotificationCache[pushNotificationConfig.TaskId] = pushNotificationConfig;
->>>>>>> b654def1
         return Task.CompletedTask;
     }
 
