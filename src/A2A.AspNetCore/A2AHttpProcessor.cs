--- conflicted
+++ resolved
@@ -34,21 +34,12 @@
     /// <param name="cancellationToken">A cancellation token that can be used to cancel the operation.</param>
     /// <returns>An HTTP result containing the agent card JSON or an error response.</returns>
     internal static Task<IResult> GetAgentCardAsync(ITaskManager taskManager, ILogger logger, string agentUrl, CancellationToken cancellationToken)
-<<<<<<< HEAD
-        => WithExceptionHandlingAsync(logger, "GetAgentCard", ct =>
-        {
-            var agentCard = taskManager.OnAgentCardQuery(agentUrl, ct);
-
-            return Task.FromResult(Results.Ok(agentCard));
+        => WithExceptionHandlingAsync(logger, "GetAgentCard", async ct =>
+        {
+            var agentCard = await taskManager.OnAgentCardQuery(agentUrl, ct);
+
+            return Results.Ok(agentCard);
         }, cancellationToken: cancellationToken);
-=======
-        => WithExceptionHandlingAsync(logger, "GetAgentCard", async () =>
-        {
-            var agentCard = await taskManager.OnAgentCardQuery(agentUrl, cancellationToken);
-
-            return Results.Ok(agentCard);
-        });
->>>>>>> 0b0bcd90
 
     /// <summary>
     /// Processes a request to retrieve a specific task by its ID.
