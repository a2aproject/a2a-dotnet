using Microsoft.AspNetCore.Http;
using Microsoft.AspNetCore.Http.Features;
using Microsoft.Extensions.Logging;
using System.Diagnostics;
using System.Text;
using System.Text.Json;

namespace A2A.AspNetCore;

/// <summary>
/// Static processor class for handling A2A HTTP requests in ASP.NET Core applications.
/// </summary>
/// <remarks>
/// Provides methods for processing agent card queries, task operations, message sending,
/// and push notification configuration through HTTP endpoints.
/// </remarks>
internal static class A2AHttpProcessor
{
    /// <summary>
    /// OpenTelemetry ActivitySource for tracing HTTP processor operations.
    /// </summary>
    public static readonly ActivitySource ActivitySource = new("A2A.HttpProcessor", "1.0.0");

    /// <summary>
    /// Processes a request to retrieve the agent card containing agent capabilities and metadata.
    /// </summary>
    /// <remarks>
    /// Invokes the task manager's agent card query handler to get current agent information.
    /// </remarks>
    /// <param name="taskManager">The task manager instance containing the agent card query handler.</param>
    /// <param name="logger">Logger instance for recording operation details and errors.</param>
    /// <param name="agentUrl">The URL of the agent to retrieve the card for.</param>
    /// <param name="cancellationToken">A cancellation token that can be used to cancel the operation.</param>
    /// <returns>An HTTP result containing the agent card JSON or an error response.</returns>
<<<<<<< HEAD
    internal static IResult GetAgentCard(ITaskManager taskManager, ILogger logger, string agentUrl)
        => WithExceptionHandling(logger, "GetAgentCard", () =>
=======
    internal static Task<IResult> GetAgentCardAsync(ITaskManager taskManager, ILogger logger, string agentUrl, CancellationToken cancellationToken)
    {
        using var activity = ActivitySource.StartActivity("GetAgentCard", ActivityKind.Server);

        try
>>>>>>> d4f68c45
        {
            var agentCard = taskManager.OnAgentCardQuery(agentUrl, cancellationToken);

            return Results.Ok(agentCard);
        });

    /// <summary>
    /// Processes a request to retrieve a specific task by its ID.
    /// </summary>
    /// <remarks>
    /// Returns the task's current state, history, and metadata with optional history length limiting.
    /// </remarks>
    /// <param name="taskManager">The task manager instance for accessing task storage.</param>
    /// <param name="logger">Logger instance for recording operation details and errors.</param>
    /// <param name="id">The unique identifier of the task to retrieve.</param>
    /// <param name="historyLength">Optional limit on the number of history items to return.</param>
    /// <param name="metadata">Optional JSON metadata filter for the task query.</param>
    /// <param name="cancellationToken">A cancellation token that can be used to cancel the operation.</param>
    /// <returns>An HTTP result containing the task JSON or a not found/error response.</returns>
<<<<<<< HEAD
    internal static Task<IResult> GetTask(ITaskManager taskManager, ILogger logger, string id, int? historyLength, string? metadata)
        => WithExceptionHandlingAsync(logger, "GetTask", async () =>
=======
    internal static async Task<IResult> GetTaskAsync(ITaskManager taskManager, ILogger logger, string id, int? historyLength, string? metadata, CancellationToken cancellationToken)
    {
        using var activity = ActivitySource.StartActivity("GetTask", ActivityKind.Server);
        activity?.AddTag("task.id", id);

        try
>>>>>>> d4f68c45
        {
            var agentTask = await taskManager.GetTaskAsync(new TaskQueryParams()
            {
                Id = id,
                HistoryLength = historyLength,
                Metadata = string.IsNullOrWhiteSpace(metadata) ? null : (Dictionary<string, JsonElement>?)JsonSerializer.Deserialize(metadata, A2AJsonUtilities.DefaultOptions.GetTypeInfo(typeof(Dictionary<string, JsonElement>)))
            }, cancellationToken).ConfigureAwait(false);

            return agentTask is not null ? new A2AResponseResult(agentTask) : Results.NotFound();
        }, id);

    /// <summary>
    /// Processes a request to cancel a specific task by setting its status to Canceled.
    /// </summary>
    /// <remarks>
    /// Invokes the task manager's cancellation logic and returns the updated task state.
    /// </remarks>
    /// <param name="taskManager">The task manager instance for handling task cancellation.</param>
    /// <param name="logger">Logger instance for recording operation details and errors.</param>
    /// <param name="id">The unique identifier of the task to cancel.</param>
    /// <param name="cancellationToken">A cancellation token that can be used to cancel the operation.</param>
    /// <returns>An HTTP result containing the canceled task JSON or a not found/error response.</returns>
<<<<<<< HEAD
    internal static Task<IResult> CancelTask(ITaskManager taskManager, ILogger logger, string id)
        => WithExceptionHandlingAsync(logger, "CancelTask", async () =>
=======
    internal static async Task<IResult> CancelTaskAsync(ITaskManager taskManager, ILogger logger, string id, CancellationToken cancellationToken)
    {
        using var activity = ActivitySource.StartActivity("CancelTask", ActivityKind.Server);
        activity?.AddTag("task.id", id);

        try
>>>>>>> d4f68c45
        {
            var agentTask = await taskManager.CancelTaskAsync(new TaskIdParams { Id = id }, cancellationToken).ConfigureAwait(false);
            if (agentTask == null)
            {
                return Results.NotFound();
            }

            return new A2AResponseResult(agentTask);
        }, id);

    /// <summary>
    /// Processes a request to send a message to a task and return a single response.
    /// </summary>
    /// <remarks>
    /// Creates a new task if no task ID is provided, or updates an existing task's history.
    /// Configures message sending parameters including history length and metadata.
    /// </remarks>
    /// <param name="taskManager">The task manager instance for handling message processing.</param>
    /// <param name="logger">Logger instance for recording operation details and errors.</param>
    /// <param name="sendParams">The message parameters containing the message content and configuration.</param>
    /// <param name="cancellationToken">A cancellation token that can be used to cancel the operation.</param>
    /// <returns>An HTTP result containing the agent's response (Task or Message) or an error response.</returns>
<<<<<<< HEAD
    internal static Task<IResult> SendMessage(ITaskManager taskManager, ILogger logger, MessageSendParams sendParams)
        => WithExceptionHandlingAsync(logger, "SendMessage", async () =>
=======
    internal static async Task<IResult> SendMessageAsync(ITaskManager taskManager, ILogger logger, MessageSendParams sendParams, CancellationToken cancellationToken)
    {
        using var activity = ActivitySource.StartActivity("SendMessage", ActivityKind.Server);
        try
>>>>>>> d4f68c45
        {
            var a2aResponse = await taskManager.SendMessageAsync(sendParams, cancellationToken).ConfigureAwait(false);
            if (a2aResponse == null)
            {
                return Results.NotFound();
            }

            return new A2AResponseResult(a2aResponse);
        });

    /// <summary>
    /// Processes a request to send a message to a task and return a stream of events.
    /// </summary>
    /// <remarks>
    /// Creates or updates a task and establishes a Server-Sent Events stream that yields
    /// Task, Message, TaskStatusUpdateEvent, and TaskArtifactUpdateEvent objects as they occur.
    /// </remarks>
    /// <param name="taskManager">The task manager instance for handling streaming message processing.</param>
    /// <param name="logger">Logger instance for recording operation details and errors.</param>
    /// <param name="sendParams">The message parameters containing the message content and configuration.</param>
    /// <param name="cancellationToken">A cancellation token that can be used to cancel the operation.</param>
    /// <returns>An HTTP result that streams events as Server-Sent Events or an error response.</returns>
<<<<<<< HEAD
    internal static Task<IResult> SendMessageStream(ITaskManager taskManager, ILogger logger, MessageSendParams sendParams)
        => WithExceptionHandlingAsync(logger, "SendMessageStream", async () =>
=======
    internal static async Task<IResult> SendMessageStreamAsync(ITaskManager taskManager, ILogger logger, MessageSendParams sendParams, CancellationToken cancellationToken)
    {
        using var activity = ActivitySource.StartActivity("SendMessageStream", ActivityKind.Server);
        activity?.AddTag("task.id", sendParams.Message.TaskId);

        try
>>>>>>> d4f68c45
        {
            var taskEvents = await taskManager.SendMessageStreamAsync(sendParams, cancellationToken).ConfigureAwait(false);

            return new A2AEventStreamResult(taskEvents);
        }, sendParams.Message.TaskId);

    /// <summary>
    /// Processes a request to resubscribe to an existing task's event stream.
    /// </summary>
    /// <remarks>
    /// Returns the active event enumerator for the specified task, allowing clients
    /// to reconnect to ongoing task updates via Server-Sent Events.
    /// </remarks>
    /// <param name="taskManager">The task manager instance containing active task event streams.</param>
    /// <param name="logger">Logger instance for recording operation details and errors.</param>
    /// <param name="id">The unique identifier of the task to resubscribe to.</param>
    /// <param name="cancellationToken">A cancellation token that can be used to cancel the operation.</param>
    /// <returns>An HTTP result that streams existing task events or an error response.</returns>
<<<<<<< HEAD
    internal static IResult SubscribeTask(ITaskManager taskManager, ILogger logger, string id)
        => WithExceptionHandling(logger, "SubscribeTask", () =>
=======
    internal static IResult SubscribeTask(ITaskManager taskManager, ILogger logger, string id, CancellationToken cancellationToken)
    {
        using var activity = ActivitySource.StartActivity("SubscribeTask", ActivityKind.Server);
        activity?.AddTag("task.id", id);

        try
>>>>>>> d4f68c45
        {
            var taskEvents = taskManager.SubscribeToTaskAsync(new TaskIdParams { Id = id }, cancellationToken);

            return new A2AEventStreamResult(taskEvents);
        }, id);

    /// <summary>
    /// Processes a request to set or update push notification configuration for a specific task.
    /// </summary>
    /// <remarks>
    /// Configures callback URLs and authentication settings for receiving task update notifications via HTTP.
    /// </remarks>
    /// <param name="taskManager">The task manager instance for handling push notification configuration.</param>
    /// <param name="logger">Logger instance for recording operation details and errors.</param>
    /// <param name="id">The unique identifier of the task to configure push notifications for.</param>
    /// <param name="pushNotificationConfig">The push notification configuration containing callback URL and authentication details.</param>
    /// <param name="cancellationToken">A cancellation token that can be used to cancel the operation.</param>
    /// <returns>An HTTP result containing the configured settings or an error response.</returns>
<<<<<<< HEAD
    internal static Task<IResult> SetPushNotification(ITaskManager taskManager, ILogger logger, string id, PushNotificationConfig pushNotificationConfig)
        => WithExceptionHandlingAsync(logger, "ConfigurePushNotification", async () =>
=======
    internal static async Task<IResult> SetPushNotificationAsync(ITaskManager taskManager, ILogger logger, string id, PushNotificationConfig pushNotificationConfig, CancellationToken cancellationToken)
    {
        using var activity = ActivitySource.StartActivity("ConfigurePushNotification", ActivityKind.Server);
        activity?.AddTag("task.id", id);

        try
>>>>>>> d4f68c45
        {
            var taskIdParams = new TaskIdParams { Id = id };
            var result = await taskManager.SetPushNotificationAsync(new TaskPushNotificationConfig
            {
                TaskId = id,
                PushNotificationConfig = pushNotificationConfig
            }, cancellationToken).ConfigureAwait(false);

            if (result == null)
            {
                return Results.NotFound();
            }

            return Results.Ok(result);
        }, id);

    /// <summary>
    /// Processes a request to retrieve the push notification configuration for a specific task.
    /// </summary>
    /// <remarks>
    /// Returns the callback URL and authentication settings configured for receiving task update notifications.
    /// </remarks>
    /// <param name="taskManager">The task manager instance for accessing push notification configurations.</param>
    /// <param name="logger">Logger instance for recording operation details and errors.</param>
    /// <param name="taskId">The unique identifier of the task to get push notification configuration for.</param>
    /// <param name="notificationConfigId">The unique identifier of the push notification configuration to retrieve.</param>
    /// <param name="cancellationToken">A cancellation token that can be used to cancel the operation.</param>
    /// <returns>An HTTP result containing the push notification configuration or a not found/error response.</returns>
<<<<<<< HEAD
    internal static Task<IResult> GetPushNotification(ITaskManager taskManager, ILogger logger, string taskId, string? notificationConfigId)
        => WithExceptionHandlingAsync(logger, "GetPushNotification", async () =>
=======
    internal static async Task<IResult> GetPushNotificationAsync(ITaskManager taskManager, ILogger logger, string taskId, string? notificationConfigId, CancellationToken cancellationToken)
    {
        using var activity = ActivitySource.StartActivity("GetPushNotification", ActivityKind.Server);
        activity?.AddTag("task.id", taskId);

        try
>>>>>>> d4f68c45
        {
            var taskIdParams = new GetTaskPushNotificationConfigParams { Id = taskId, PushNotificationConfigId = notificationConfigId };
            var result = await taskManager.GetPushNotificationAsync(taskIdParams, cancellationToken).ConfigureAwait(false);

            if (result == null)
            {
                return Results.NotFound();
            }

            return Results.Ok(result);
        }, taskId);

    /// <summary>
    /// Provides centralized exception handling for HTTP A2A endpoints.
    /// </summary>
    /// <param name="logger">Logger instance for recording operation details and errors.</param>
    /// <param name="activityName">Name of the operation for logging purposes.</param>
    /// <param name="operation">The operation to execute with exception handling.</param>
    /// <param name="taskId">Optional task ID to include in the activity for tracing.</param>
    /// <returns>A task that represents the HTTP result with proper error handling.</returns>
    private static async Task<IResult> WithExceptionHandlingAsync(ILogger logger, string activityName,
        Func<Task<IResult>> operation, string? taskId = null)
    {
        using var activity = ActivitySource.StartActivity(activityName, ActivityKind.Server);
        if (taskId is not null)
        {
            activity?.AddTag("task.id", taskId);
        }

        try
        {
            return await operation();
        }
        catch (A2AException ex)
        {
            logger.LogError(ex, "A2A error in {ActivityName}", activityName);
            return MapA2AExceptionToHttpResult(ex);
        }
        catch (Exception ex)
        {
            logger.LogError(ex, "Unexpected error in {ActivityName}", activityName);
            return Results.Problem(detail: ex.Message, statusCode: StatusCodes.Status500InternalServerError);
        }
    }

    /// <summary>
    /// Provides centralized exception handling for HTTP A2A endpoints.
    /// </summary>
    /// <param name="logger">Logger instance for recording operation details and errors.</param>
    /// <param name="activityName">Name of the operation for logging purposes.</param>
    /// <param name="operation">The operation to execute with exception handling.</param>
    /// <param name="taskId">Optional task ID to include in the activity for tracing.</param>
    /// <returns>A task that represents the HTTP result with proper error handling.</returns>
    private static IResult WithExceptionHandling(ILogger logger, string activityName,
        Func<IResult> operation, string? taskId = null)
    {
        using var activity = ActivitySource.StartActivity(activityName, ActivityKind.Server);
        if (taskId is not null)
        {
            activity?.AddTag("task.id", taskId);
        }

        try
        {
            return operation();
        }
        catch (A2AException ex)
        {
            logger.LogError(ex, "A2A error in {ActivityName}", activityName);
            return MapA2AExceptionToHttpResult(ex);
        }
        catch (Exception ex)
        {
            logger.LogError(ex, "Unexpected error in {ActivityName}", activityName);
            return Results.Problem(detail: ex.Message, statusCode: StatusCodes.Status500InternalServerError);
        }
    }

    /// <summary>
    /// Maps an A2AException to an appropriate HTTP result based on the error code.
    /// </summary>
    /// <param name="exception">The A2AException to map to an HTTP result.</param>
    /// <returns>An HTTP result with the appropriate status code and error message.</returns>
    private static IResult MapA2AExceptionToHttpResult(A2AException exception)
    {
        return exception.ErrorCode switch
        {
            A2AErrorCode.TaskNotFound or
            A2AErrorCode.MethodNotFound => Results.NotFound(exception.Message),

            A2AErrorCode.TaskNotCancelable or
            A2AErrorCode.UnsupportedOperation or
            A2AErrorCode.InvalidRequest or
            A2AErrorCode.InvalidParams or
            A2AErrorCode.ParseError => Results.Problem(detail: exception.Message, statusCode: StatusCodes.Status400BadRequest),

            // Return HTTP 400 for now. Later we may want to return 501 Not Implemented in case 
            // push notifications are advertised by agent card(AgentCard.capabilities.pushNotifications: true)
            // but there's no server-side support for them.
            A2AErrorCode.PushNotificationNotSupported => Results.Problem(detail: exception.Message, statusCode: StatusCodes.Status400BadRequest),

            A2AErrorCode.ContentTypeNotSupported => Results.Problem(detail: exception.Message, statusCode: StatusCodes.Status422UnprocessableEntity),

            A2AErrorCode.InternalError => Results.Problem(detail: exception.Message, statusCode: StatusCodes.Status500InternalServerError),

            // Default case for unhandled error codes - this should never happen with current A2AErrorCode enum values
            // but provides a safety net for future enum additions or unexpected values
            _ => Results.Problem(detail: exception.Message, statusCode: StatusCodes.Status500InternalServerError)
        };
    }
}

/// <summary>
/// Result type for returning A2A responses as JSON in HTTP responses.
/// </summary>
/// <remarks>
/// Implements IResult to provide custom serialization of A2AResponse objects
/// using the configured JSON serialization options.
/// </remarks>
public class A2AResponseResult : IResult
{
    private readonly A2AResponse a2aResponse;

    /// <summary>
    /// Initializes a new instance of the A2AResponseResult class.
    /// </summary>
    /// <param name="a2aResponse">The A2A response object to serialize and return in the HTTP response.</param>
    public A2AResponseResult(A2AResponse a2aResponse)
    {
        this.a2aResponse = a2aResponse;
    }

    /// <summary>
    /// Executes the result by serializing the A2A response as JSON to the HTTP response body.
    /// </summary>
    /// <remarks>
    /// Sets the appropriate content type and uses the default A2A JSON serialization options.
    /// </remarks>
    /// <param name="httpContext">The HTTP context to write the response to.</param>
    /// <returns>A task representing the asynchronous serialization operation.</returns>
    public async Task ExecuteAsync(HttpContext httpContext)
    {
        httpContext.Response.ContentType = "application/json";

        await JsonSerializer.SerializeAsync(httpContext.Response.Body, a2aResponse, A2AJsonUtilities.DefaultOptions.GetTypeInfo(typeof(A2AResponse))).ConfigureAwait(false);
    }
}

/// <summary>
/// Result type for streaming A2A events as Server-Sent Events (SSE) in HTTP responses.
/// </summary>
/// <remarks>
/// Implements IResult to provide real-time streaming of task events including Task objects,
/// TaskStatusUpdateEvent, and TaskArtifactUpdateEvent objects.
/// </remarks>
internal sealed class A2AEventStreamResult : IResult
{
    private readonly IAsyncEnumerable<A2AEvent> taskEvents;

    internal A2AEventStreamResult(IAsyncEnumerable<A2AEvent> taskEvents)
    {
        ArgumentNullException.ThrowIfNull(taskEvents);

        this.taskEvents = taskEvents;
    }

    /// <summary>
    /// Executes the result by streaming A2A events as Server-Sent Events to the HTTP response.
    /// </summary>
    /// <remarks>
    /// Sets the appropriate SSE content type and formats each event according to the SSE specification.
    /// Each event is serialized as JSON and sent with the "data:" prefix followed by double newlines.
    /// </remarks>
    /// <param name="httpContext">The HTTP context to stream the events to.</param>
    /// <returns>A task representing the asynchronous streaming operation.</returns>
    public async Task ExecuteAsync(HttpContext httpContext)
    {
        ArgumentNullException.ThrowIfNull(httpContext);

        httpContext.Response.ContentType = "text/event-stream";

        // .NET 10 Preview 3 has introduced ServerSentEventsResult<T> (and TypedResults.ServerSentEventsResult),
        // but we need to support .NET 8 and 9, so we implement our own SSE result
        // and mimic what the forementioned types do.
        httpContext.Response.Headers.CacheControl = "no-cache,no-store";
        httpContext.Response.Headers.Pragma = "no-cache";
        httpContext.Response.Headers.ContentEncoding = "identity";

        var bufferingFeature = httpContext.Features.GetRequiredFeature<IHttpResponseBodyFeature>();
        bufferingFeature.DisableBuffering();

        try
        {
            await foreach (var taskEvent in taskEvents)
            {
                var json = JsonSerializer.Serialize(taskEvent, A2AJsonUtilities.DefaultOptions.GetTypeInfo(typeof(A2AEvent)));
                await httpContext.Response.BodyWriter.WriteAsync(Encoding.UTF8.GetBytes($"data: {json}\n\n"), httpContext.RequestAborted).ConfigureAwait(false);
                await httpContext.Response.BodyWriter.FlushAsync(httpContext.RequestAborted).ConfigureAwait(false);
            }
        }
        catch (OperationCanceledException)
        {
            // Closed connection
        }
    }
}<|MERGE_RESOLUTION|>--- conflicted
+++ resolved
@@ -32,20 +32,12 @@
     /// <param name="agentUrl">The URL of the agent to retrieve the card for.</param>
     /// <param name="cancellationToken">A cancellation token that can be used to cancel the operation.</param>
     /// <returns>An HTTP result containing the agent card JSON or an error response.</returns>
-<<<<<<< HEAD
-    internal static IResult GetAgentCard(ITaskManager taskManager, ILogger logger, string agentUrl)
-        => WithExceptionHandling(logger, "GetAgentCard", () =>
-=======
     internal static Task<IResult> GetAgentCardAsync(ITaskManager taskManager, ILogger logger, string agentUrl, CancellationToken cancellationToken)
-    {
-        using var activity = ActivitySource.StartActivity("GetAgentCard", ActivityKind.Server);
-
-        try
->>>>>>> d4f68c45
+        => WithExceptionHandlingAsync(logger, "GetAgentCard", () =>
         {
             var agentCard = taskManager.OnAgentCardQuery(agentUrl, cancellationToken);
 
-            return Results.Ok(agentCard);
+            return Task.FromResult(Results.Ok(agentCard));
         });
 
     /// <summary>
@@ -61,17 +53,8 @@
     /// <param name="metadata">Optional JSON metadata filter for the task query.</param>
     /// <param name="cancellationToken">A cancellation token that can be used to cancel the operation.</param>
     /// <returns>An HTTP result containing the task JSON or a not found/error response.</returns>
-<<<<<<< HEAD
-    internal static Task<IResult> GetTask(ITaskManager taskManager, ILogger logger, string id, int? historyLength, string? metadata)
+    internal static Task<IResult> GetTaskAsync(ITaskManager taskManager, ILogger logger, string id, int? historyLength, string? metadata, CancellationToken cancellationToken)
         => WithExceptionHandlingAsync(logger, "GetTask", async () =>
-=======
-    internal static async Task<IResult> GetTaskAsync(ITaskManager taskManager, ILogger logger, string id, int? historyLength, string? metadata, CancellationToken cancellationToken)
-    {
-        using var activity = ActivitySource.StartActivity("GetTask", ActivityKind.Server);
-        activity?.AddTag("task.id", id);
-
-        try
->>>>>>> d4f68c45
         {
             var agentTask = await taskManager.GetTaskAsync(new TaskQueryParams()
             {
@@ -94,17 +77,8 @@
     /// <param name="id">The unique identifier of the task to cancel.</param>
     /// <param name="cancellationToken">A cancellation token that can be used to cancel the operation.</param>
     /// <returns>An HTTP result containing the canceled task JSON or a not found/error response.</returns>
-<<<<<<< HEAD
-    internal static Task<IResult> CancelTask(ITaskManager taskManager, ILogger logger, string id)
+    internal static Task<IResult> CancelTaskAsync(ITaskManager taskManager, ILogger logger, string id, CancellationToken cancellationToken)
         => WithExceptionHandlingAsync(logger, "CancelTask", async () =>
-=======
-    internal static async Task<IResult> CancelTaskAsync(ITaskManager taskManager, ILogger logger, string id, CancellationToken cancellationToken)
-    {
-        using var activity = ActivitySource.StartActivity("CancelTask", ActivityKind.Server);
-        activity?.AddTag("task.id", id);
-
-        try
->>>>>>> d4f68c45
         {
             var agentTask = await taskManager.CancelTaskAsync(new TaskIdParams { Id = id }, cancellationToken).ConfigureAwait(false);
             if (agentTask == null)
@@ -127,15 +101,8 @@
     /// <param name="sendParams">The message parameters containing the message content and configuration.</param>
     /// <param name="cancellationToken">A cancellation token that can be used to cancel the operation.</param>
     /// <returns>An HTTP result containing the agent's response (Task or Message) or an error response.</returns>
-<<<<<<< HEAD
-    internal static Task<IResult> SendMessage(ITaskManager taskManager, ILogger logger, MessageSendParams sendParams)
+    internal static Task<IResult> SendMessageAsync(ITaskManager taskManager, ILogger logger, MessageSendParams sendParams, CancellationToken cancellationToken)
         => WithExceptionHandlingAsync(logger, "SendMessage", async () =>
-=======
-    internal static async Task<IResult> SendMessageAsync(ITaskManager taskManager, ILogger logger, MessageSendParams sendParams, CancellationToken cancellationToken)
-    {
-        using var activity = ActivitySource.StartActivity("SendMessage", ActivityKind.Server);
-        try
->>>>>>> d4f68c45
         {
             var a2aResponse = await taskManager.SendMessageAsync(sendParams, cancellationToken).ConfigureAwait(false);
             if (a2aResponse == null)
@@ -158,17 +125,8 @@
     /// <param name="sendParams">The message parameters containing the message content and configuration.</param>
     /// <param name="cancellationToken">A cancellation token that can be used to cancel the operation.</param>
     /// <returns>An HTTP result that streams events as Server-Sent Events or an error response.</returns>
-<<<<<<< HEAD
-    internal static Task<IResult> SendMessageStream(ITaskManager taskManager, ILogger logger, MessageSendParams sendParams)
+    internal static Task<IResult> SendMessageStreamAsync(ITaskManager taskManager, ILogger logger, MessageSendParams sendParams, CancellationToken cancellationToken)
         => WithExceptionHandlingAsync(logger, "SendMessageStream", async () =>
-=======
-    internal static async Task<IResult> SendMessageStreamAsync(ITaskManager taskManager, ILogger logger, MessageSendParams sendParams, CancellationToken cancellationToken)
-    {
-        using var activity = ActivitySource.StartActivity("SendMessageStream", ActivityKind.Server);
-        activity?.AddTag("task.id", sendParams.Message.TaskId);
-
-        try
->>>>>>> d4f68c45
         {
             var taskEvents = await taskManager.SendMessageStreamAsync(sendParams, cancellationToken).ConfigureAwait(false);
 
@@ -187,17 +145,8 @@
     /// <param name="id">The unique identifier of the task to resubscribe to.</param>
     /// <param name="cancellationToken">A cancellation token that can be used to cancel the operation.</param>
     /// <returns>An HTTP result that streams existing task events or an error response.</returns>
-<<<<<<< HEAD
-    internal static IResult SubscribeTask(ITaskManager taskManager, ILogger logger, string id)
+    internal static IResult SubscribeTask(ITaskManager taskManager, ILogger logger, string id, CancellationToken cancellationToken)
         => WithExceptionHandling(logger, "SubscribeTask", () =>
-=======
-    internal static IResult SubscribeTask(ITaskManager taskManager, ILogger logger, string id, CancellationToken cancellationToken)
-    {
-        using var activity = ActivitySource.StartActivity("SubscribeTask", ActivityKind.Server);
-        activity?.AddTag("task.id", id);
-
-        try
->>>>>>> d4f68c45
         {
             var taskEvents = taskManager.SubscribeToTaskAsync(new TaskIdParams { Id = id }, cancellationToken);
 
@@ -216,17 +165,8 @@
     /// <param name="pushNotificationConfig">The push notification configuration containing callback URL and authentication details.</param>
     /// <param name="cancellationToken">A cancellation token that can be used to cancel the operation.</param>
     /// <returns>An HTTP result containing the configured settings or an error response.</returns>
-<<<<<<< HEAD
-    internal static Task<IResult> SetPushNotification(ITaskManager taskManager, ILogger logger, string id, PushNotificationConfig pushNotificationConfig)
+    internal static Task<IResult> SetPushNotificationAsync(ITaskManager taskManager, ILogger logger, string id, PushNotificationConfig pushNotificationConfig, CancellationToken cancellationToken)
         => WithExceptionHandlingAsync(logger, "ConfigurePushNotification", async () =>
-=======
-    internal static async Task<IResult> SetPushNotificationAsync(ITaskManager taskManager, ILogger logger, string id, PushNotificationConfig pushNotificationConfig, CancellationToken cancellationToken)
-    {
-        using var activity = ActivitySource.StartActivity("ConfigurePushNotification", ActivityKind.Server);
-        activity?.AddTag("task.id", id);
-
-        try
->>>>>>> d4f68c45
         {
             var taskIdParams = new TaskIdParams { Id = id };
             var result = await taskManager.SetPushNotificationAsync(new TaskPushNotificationConfig
@@ -255,17 +195,8 @@
     /// <param name="notificationConfigId">The unique identifier of the push notification configuration to retrieve.</param>
     /// <param name="cancellationToken">A cancellation token that can be used to cancel the operation.</param>
     /// <returns>An HTTP result containing the push notification configuration or a not found/error response.</returns>
-<<<<<<< HEAD
-    internal static Task<IResult> GetPushNotification(ITaskManager taskManager, ILogger logger, string taskId, string? notificationConfigId)
+    internal static Task<IResult> GetPushNotificationAsync(ITaskManager taskManager, ILogger logger, string taskId, string? notificationConfigId, CancellationToken cancellationToken)
         => WithExceptionHandlingAsync(logger, "GetPushNotification", async () =>
-=======
-    internal static async Task<IResult> GetPushNotificationAsync(ITaskManager taskManager, ILogger logger, string taskId, string? notificationConfigId, CancellationToken cancellationToken)
-    {
-        using var activity = ActivitySource.StartActivity("GetPushNotification", ActivityKind.Server);
-        activity?.AddTag("task.id", taskId);
-
-        try
->>>>>>> d4f68c45
         {
             var taskIdParams = new GetTaskPushNotificationConfigParams { Id = taskId, PushNotificationConfigId = notificationConfigId };
             var result = await taskManager.GetPushNotificationAsync(taskIdParams, cancellationToken).ConfigureAwait(false);
