using Microsoft.AspNetCore.Http;
using Microsoft.AspNetCore.Http.Features;
using Microsoft.Extensions.Logging;
using System.Diagnostics;
using System.Text;
using System.Text.Json;

namespace A2A.AspNetCore;

/// <summary>
/// Static processor class for handling A2A HTTP requests in ASP.NET Core applications.
/// </summary>
/// <remarks>
/// Provides methods for processing agent card queries, task operations, message sending,
/// and push notification configuration through HTTP endpoints.
/// </remarks>
internal static class A2AHttpProcessor
{
    /// <summary>
    /// OpenTelemetry ActivitySource for tracing HTTP processor operations.
    /// </summary>
    public static readonly ActivitySource ActivitySource = new("A2A.HttpProcessor", "1.0.0");

    /// <summary>
    /// Processes a request to retrieve the agent card containing agent capabilities and metadata.
    /// </summary>
    /// <remarks>
    /// Invokes the task manager's agent card query handler to get current agent information.
    /// </remarks>
    /// <param name="taskManager">The task manager instance containing the agent card query handler.</param>
    /// <param name="logger">Logger instance for recording operation details and errors.</param>
    /// <param name="agentUrl">The URL of the agent to retrieve the card for.</param>
    /// <param name="cancellationToken">A cancellation token that can be used to cancel the operation.</param>
    /// <returns>An HTTP result containing the agent card JSON or an error response.</returns>
    internal static Task<IResult> GetAgentCardAsync(ITaskManager taskManager, ILogger logger, string agentUrl, CancellationToken cancellationToken)
        => WithExceptionHandlingAsync(logger, "GetAgentCard", () =>
        {
            var agentCard = taskManager.OnAgentCardQuery(agentUrl, cancellationToken);

            return Task.FromResult(Results.Ok(agentCard));
<<<<<<< HEAD
        }
        catch (A2AException ex)
        {
            logger.AAErrorRetrievingAgentCard(ex);
            return Task.FromResult(MapA2AExceptionToHttpResult(ex));
        }
        catch (Exception ex)
        {
            logger.ErrorRetrievingAgentCard(ex);
            return Task.FromResult(Results.Problem(detail: ex.Message, statusCode: StatusCodes.Status500InternalServerError));
        }
    }
=======
        });
>>>>>>> 5c39c64c

    /// <summary>
    /// Processes a request to retrieve a specific task by its ID.
    /// </summary>
    /// <remarks>
    /// Returns the task's current state, history, and metadata with optional history length limiting.
    /// </remarks>
    /// <param name="taskManager">The task manager instance for accessing task storage.</param>
    /// <param name="logger">Logger instance for recording operation details and errors.</param>
    /// <param name="id">The unique identifier of the task to retrieve.</param>
    /// <param name="historyLength">Optional limit on the number of history items to return.</param>
    /// <param name="metadata">Optional JSON metadata filter for the task query.</param>
    /// <param name="cancellationToken">A cancellation token that can be used to cancel the operation.</param>
    /// <returns>An HTTP result containing the task JSON or a not found/error response.</returns>
    internal static Task<IResult> GetTaskAsync(ITaskManager taskManager, ILogger logger, string id, int? historyLength, string? metadata, CancellationToken cancellationToken)
        => WithExceptionHandlingAsync(logger, "GetTask", async () =>
        {
            var agentTask = await taskManager.GetTaskAsync(new TaskQueryParams()
            {
                Id = id,
                HistoryLength = historyLength,
                Metadata = string.IsNullOrWhiteSpace(metadata) ? null : (Dictionary<string, JsonElement>?)JsonSerializer.Deserialize(metadata, A2AJsonUtilities.DefaultOptions.GetTypeInfo(typeof(Dictionary<string, JsonElement>)))
            }, cancellationToken).ConfigureAwait(false);

            return agentTask is not null ? new A2AResponseResult(agentTask) : Results.NotFound();
<<<<<<< HEAD
        }
        catch (A2AException ex)
        {
            logger.AAErrorRetrievingTask(ex);
            return MapA2AExceptionToHttpResult(ex);
        }
        catch (Exception ex)
        {
            logger.ErrorRetrievingTask(ex);
            return Results.Problem(detail: ex.Message, statusCode: StatusCodes.Status500InternalServerError);
        }
    }
=======
        }, id);
>>>>>>> 5c39c64c

    /// <summary>
    /// Processes a request to cancel a specific task by setting its status to Canceled.
    /// </summary>
    /// <remarks>
    /// Invokes the task manager's cancellation logic and returns the updated task state.
    /// </remarks>
    /// <param name="taskManager">The task manager instance for handling task cancellation.</param>
    /// <param name="logger">Logger instance for recording operation details and errors.</param>
    /// <param name="id">The unique identifier of the task to cancel.</param>
    /// <param name="cancellationToken">A cancellation token that can be used to cancel the operation.</param>
    /// <returns>An HTTP result containing the canceled task JSON or a not found/error response.</returns>
    internal static Task<IResult> CancelTaskAsync(ITaskManager taskManager, ILogger logger, string id, CancellationToken cancellationToken)
        => WithExceptionHandlingAsync(logger, "CancelTask", async () =>
        {
            var agentTask = await taskManager.CancelTaskAsync(new TaskIdParams { Id = id }, cancellationToken).ConfigureAwait(false);
            if (agentTask == null)
            {
                return Results.NotFound();
            }

            return new A2AResponseResult(agentTask);
<<<<<<< HEAD
        }
        catch (A2AException ex)
        {
            logger.AAErrorCancellingTask(ex);
            return MapA2AExceptionToHttpResult(ex);
        }
        catch (Exception ex)
        {
            logger.ErrorCancellingTask(ex);
            return Results.Problem(detail: ex.Message, statusCode: StatusCodes.Status500InternalServerError);
        }
    }
=======
        }, id);
>>>>>>> 5c39c64c

    /// <summary>
    /// Processes a request to send a message to a task and return a single response.
    /// </summary>
    /// <remarks>
    /// Creates a new task if no task ID is provided, or updates an existing task's history.
    /// Configures message sending parameters including history length and metadata.
    /// </remarks>
    /// <param name="taskManager">The task manager instance for handling message processing.</param>
    /// <param name="logger">Logger instance for recording operation details and errors.</param>
    /// <param name="sendParams">The message parameters containing the message content and configuration.</param>
    /// <param name="cancellationToken">A cancellation token that can be used to cancel the operation.</param>
    /// <returns>An HTTP result containing the agent's response (Task or Message) or an error response.</returns>
    internal static Task<IResult> SendMessageAsync(ITaskManager taskManager, ILogger logger, MessageSendParams sendParams, CancellationToken cancellationToken)
        => WithExceptionHandlingAsync(logger, "SendMessage", async () =>
        {
            var a2aResponse = await taskManager.SendMessageAsync(sendParams, cancellationToken).ConfigureAwait(false);
            if (a2aResponse == null)
            {
                return Results.NotFound();
            }

            return new A2AResponseResult(a2aResponse);
<<<<<<< HEAD
        }
        catch (A2AException ex)
        {
            logger.AAErrorSendingMessageToTask(ex);
            return MapA2AExceptionToHttpResult(ex);
        }
        catch (Exception ex)
        {
            logger.ErrorSendingMessageToTask(ex);
            return Results.Problem(detail: ex.Message, statusCode: StatusCodes.Status500InternalServerError);
        }
    }
=======
        });
>>>>>>> 5c39c64c

    /// <summary>
    /// Processes a request to send a message to a task and return a stream of events.
    /// </summary>
    /// <remarks>
    /// Creates or updates a task and establishes a Server-Sent Events stream that yields
    /// Task, Message, TaskStatusUpdateEvent, and TaskArtifactUpdateEvent objects as they occur.
    /// </remarks>
    /// <param name="taskManager">The task manager instance for handling streaming message processing.</param>
    /// <param name="logger">Logger instance for recording operation details and errors.</param>
    /// <param name="sendParams">The message parameters containing the message content and configuration.</param>
    /// <param name="cancellationToken">A cancellation token that can be used to cancel the operation.</param>
    /// <returns>An HTTP result that streams events as Server-Sent Events or an error response.</returns>
    internal static Task<IResult> SendMessageStreamAsync(ITaskManager taskManager, ILogger logger, MessageSendParams sendParams, CancellationToken cancellationToken)
        => WithExceptionHandlingAsync(logger, "SendMessageStream", async () =>
        {
            var taskEvents = await taskManager.SendMessageStreamAsync(sendParams, cancellationToken).ConfigureAwait(false);

            return new A2AEventStreamResult(taskEvents);
<<<<<<< HEAD
        }
        catch (A2AException ex)
        {
            logger.AAErrorSendingSubscribeMessageToTask(ex);
            return MapA2AExceptionToHttpResult(ex);
        }
        catch (Exception ex)
        {
            logger.ErrorSendingSubscribeMessageToTask(ex);
            return Results.Problem(detail: ex.Message, statusCode: StatusCodes.Status500InternalServerError);
        }
    }
=======
        }, sendParams.Message.TaskId);
>>>>>>> 5c39c64c

    /// <summary>
    /// Processes a request to resubscribe to an existing task's event stream.
    /// </summary>
    /// <remarks>
    /// Returns the active event enumerator for the specified task, allowing clients
    /// to reconnect to ongoing task updates via Server-Sent Events.
    /// </remarks>
    /// <param name="taskManager">The task manager instance containing active task event streams.</param>
    /// <param name="logger">Logger instance for recording operation details and errors.</param>
    /// <param name="id">The unique identifier of the task to resubscribe to.</param>
    /// <param name="cancellationToken">A cancellation token that can be used to cancel the operation.</param>
    /// <returns>An HTTP result that streams existing task events or an error response.</returns>
    internal static IResult SubscribeTask(ITaskManager taskManager, ILogger logger, string id, CancellationToken cancellationToken)
        => WithExceptionHandling(logger, "SubscribeTask", () =>
        {
            var taskEvents = taskManager.SubscribeToTaskAsync(new TaskIdParams { Id = id }, cancellationToken);

            return new A2AEventStreamResult(taskEvents);
<<<<<<< HEAD
        }
        catch (A2AException ex)
        {
            logger.AAErrorSubscribingToTask(ex);
            return MapA2AExceptionToHttpResult(ex);
        }
        catch (Exception ex)
        {
            logger.ErrorSubscribingToTask(ex);
            return Results.Problem(detail: ex.Message, statusCode: StatusCodes.Status500InternalServerError);
        }
    }
=======
        }, id);
>>>>>>> 5c39c64c

    /// <summary>
    /// Processes a request to set or update push notification configuration for a specific task.
    /// </summary>
    /// <remarks>
    /// Configures callback URLs and authentication settings for receiving task update notifications via HTTP.
    /// </remarks>
    /// <param name="taskManager">The task manager instance for handling push notification configuration.</param>
    /// <param name="logger">Logger instance for recording operation details and errors.</param>
    /// <param name="id">The unique identifier of the task to configure push notifications for.</param>
    /// <param name="pushNotificationConfig">The push notification configuration containing callback URL and authentication details.</param>
    /// <param name="cancellationToken">A cancellation token that can be used to cancel the operation.</param>
    /// <returns>An HTTP result containing the configured settings or an error response.</returns>
    internal static Task<IResult> SetPushNotificationAsync(ITaskManager taskManager, ILogger logger, string id, PushNotificationConfig pushNotificationConfig, CancellationToken cancellationToken)
        => WithExceptionHandlingAsync(logger, "ConfigurePushNotification", async () =>
        {
            var taskIdParams = new TaskIdParams { Id = id };
            var result = await taskManager.SetPushNotificationAsync(new TaskPushNotificationConfig
            {
                TaskId = id,
                PushNotificationConfig = pushNotificationConfig
            }, cancellationToken).ConfigureAwait(false);

            if (result == null)
            {
                return Results.NotFound();
            }

            return Results.Ok(result);
<<<<<<< HEAD
        }
        catch (A2AException ex)
        {
            logger.AAErrorConfiguringPushNotification(ex);
            return MapA2AExceptionToHttpResult(ex);
        }
        catch (Exception ex)
        {
            logger.ErrorConfiguringPushNotification(ex);
            return Results.Problem(detail: ex.Message, statusCode: StatusCodes.Status500InternalServerError);
        }
    }
=======
        }, id);
>>>>>>> 5c39c64c

    /// <summary>
    /// Processes a request to retrieve the push notification configuration for a specific task.
    /// </summary>
    /// <remarks>
    /// Returns the callback URL and authentication settings configured for receiving task update notifications.
    /// </remarks>
    /// <param name="taskManager">The task manager instance for accessing push notification configurations.</param>
    /// <param name="logger">Logger instance for recording operation details and errors.</param>
    /// <param name="taskId">The unique identifier of the task to get push notification configuration for.</param>
    /// <param name="notificationConfigId">The unique identifier of the push notification configuration to retrieve.</param>
    /// <param name="cancellationToken">A cancellation token that can be used to cancel the operation.</param>
    /// <returns>An HTTP result containing the push notification configuration or a not found/error response.</returns>
    internal static Task<IResult> GetPushNotificationAsync(ITaskManager taskManager, ILogger logger, string taskId, string? notificationConfigId, CancellationToken cancellationToken)
        => WithExceptionHandlingAsync(logger, "GetPushNotification", async () =>
        {
            var taskIdParams = new GetTaskPushNotificationConfigParams { Id = taskId, PushNotificationConfigId = notificationConfigId };
            var result = await taskManager.GetPushNotificationAsync(taskIdParams, cancellationToken).ConfigureAwait(false);

            if (result == null)
            {
                return Results.NotFound();
            }

            return Results.Ok(result);
        }, taskId);

    /// <summary>
    /// Provides centralized exception handling for HTTP A2A endpoints.
    /// </summary>
    /// <param name="logger">Logger instance for recording operation details and errors.</param>
    /// <param name="activityName">Name of the operation for logging purposes.</param>
    /// <param name="operation">The operation to execute with exception handling.</param>
    /// <param name="taskId">Optional task ID to include in the activity for tracing.</param>
    /// <returns>A task that represents the HTTP result with proper error handling.</returns>
    private static async Task<IResult> WithExceptionHandlingAsync(ILogger logger, string activityName,
        Func<Task<IResult>> operation, string? taskId = null)
    {
        using var activity = ActivitySource.StartActivity(activityName, ActivityKind.Server);
        if (taskId is not null)
        {
            activity?.AddTag("task.id", taskId);
        }

        try
        {
            return await operation();
        }
        catch (A2AException ex)
        {
            logger.LogError(ex, "A2A error in {ActivityName}", activityName);
            return MapA2AExceptionToHttpResult(ex);
        }
        catch (Exception ex)
        {
            logger.LogError(ex, "Unexpected error in {ActivityName}", activityName);
            return Results.Problem(detail: ex.Message, statusCode: StatusCodes.Status500InternalServerError);
        }
    }

    /// <summary>
    /// Provides centralized exception handling for HTTP A2A endpoints.
    /// </summary>
    /// <param name="logger">Logger instance for recording operation details and errors.</param>
    /// <param name="activityName">Name of the operation for logging purposes.</param>
    /// <param name="operation">The operation to execute with exception handling.</param>
    /// <param name="taskId">Optional task ID to include in the activity for tracing.</param>
    /// <returns>A task that represents the HTTP result with proper error handling.</returns>
    private static IResult WithExceptionHandling(ILogger logger, string activityName,
        Func<IResult> operation, string? taskId = null)
    {
        using var activity = ActivitySource.StartActivity(activityName, ActivityKind.Server);
        if (taskId is not null)
        {
            activity?.AddTag("task.id", taskId);
        }

        try
        {
            return operation();
        }
        catch (A2AException ex)
        {
<<<<<<< HEAD
            logger.AAErrorRetrievingPushNotification(ex);
=======
            logger.LogError(ex, "A2A error in {ActivityName}", activityName);
>>>>>>> 5c39c64c
            return MapA2AExceptionToHttpResult(ex);
        }
        catch (Exception ex)
        {
<<<<<<< HEAD
            logger.ErrorRetrievingPushNotification(ex);
=======
            logger.LogError(ex, "Unexpected error in {ActivityName}", activityName);
>>>>>>> 5c39c64c
            return Results.Problem(detail: ex.Message, statusCode: StatusCodes.Status500InternalServerError);
        }
    }

    /// <summary>
    /// Maps an A2AException to an appropriate HTTP result based on the error code.
    /// </summary>
    /// <param name="exception">The A2AException to map to an HTTP result.</param>
    /// <returns>An HTTP result with the appropriate status code and error message.</returns>
    private static IResult MapA2AExceptionToHttpResult(A2AException exception)
    {
        return exception.ErrorCode switch
        {
            A2AErrorCode.TaskNotFound or
            A2AErrorCode.MethodNotFound => Results.NotFound(exception.Message),

            A2AErrorCode.TaskNotCancelable or
            A2AErrorCode.UnsupportedOperation or
            A2AErrorCode.InvalidRequest or
            A2AErrorCode.InvalidParams or
            A2AErrorCode.ParseError => Results.Problem(detail: exception.Message, statusCode: StatusCodes.Status400BadRequest),

            // Return HTTP 400 for now. Later we may want to return 501 Not Implemented in case 
            // push notifications are advertised by agent card(AgentCard.capabilities.pushNotifications: true)
            // but there's no server-side support for them.
            A2AErrorCode.PushNotificationNotSupported => Results.Problem(detail: exception.Message, statusCode: StatusCodes.Status400BadRequest),

            A2AErrorCode.ContentTypeNotSupported => Results.Problem(detail: exception.Message, statusCode: StatusCodes.Status422UnprocessableEntity),

            A2AErrorCode.InternalError => Results.Problem(detail: exception.Message, statusCode: StatusCodes.Status500InternalServerError),

            // Default case for unhandled error codes - this should never happen with current A2AErrorCode enum values
            // but provides a safety net for future enum additions or unexpected values
            _ => Results.Problem(detail: exception.Message, statusCode: StatusCodes.Status500InternalServerError)
        };
    }
}

/// <summary>
/// Result type for returning A2A responses as JSON in HTTP responses.
/// </summary>
/// <remarks>
/// Implements IResult to provide custom serialization of A2AResponse objects
/// using the configured JSON serialization options.
/// </remarks>
public class A2AResponseResult : IResult
{
    private readonly A2AResponse a2aResponse;

    /// <summary>
    /// Initializes a new instance of the A2AResponseResult class.
    /// </summary>
    /// <param name="a2aResponse">The A2A response object to serialize and return in the HTTP response.</param>
    public A2AResponseResult(A2AResponse a2aResponse)
    {
        this.a2aResponse = a2aResponse;
    }

    /// <summary>
    /// Executes the result by serializing the A2A response as JSON to the HTTP response body.
    /// </summary>
    /// <remarks>
    /// Sets the appropriate content type and uses the default A2A JSON serialization options.
    /// </remarks>
    /// <param name="httpContext">The HTTP context to write the response to.</param>
    /// <returns>A task representing the asynchronous serialization operation.</returns>
    public async Task ExecuteAsync(HttpContext httpContext)
    {
        httpContext.Response.ContentType = "application/json";

        await JsonSerializer.SerializeAsync(httpContext.Response.Body, a2aResponse, A2AJsonUtilities.DefaultOptions.GetTypeInfo(typeof(A2AResponse))).ConfigureAwait(false);
    }
}

/// <summary>
/// Result type for streaming A2A events as Server-Sent Events (SSE) in HTTP responses.
/// </summary>
/// <remarks>
/// Implements IResult to provide real-time streaming of task events including Task objects,
/// TaskStatusUpdateEvent, and TaskArtifactUpdateEvent objects.
/// </remarks>
internal sealed class A2AEventStreamResult : IResult
{
    private readonly IAsyncEnumerable<A2AEvent> taskEvents;

    internal A2AEventStreamResult(IAsyncEnumerable<A2AEvent> taskEvents)
    {
        ArgumentNullException.ThrowIfNull(taskEvents);

        this.taskEvents = taskEvents;
    }

    /// <summary>
    /// Executes the result by streaming A2A events as Server-Sent Events to the HTTP response.
    /// </summary>
    /// <remarks>
    /// Sets the appropriate SSE content type and formats each event according to the SSE specification.
    /// Each event is serialized as JSON and sent with the "data:" prefix followed by double newlines.
    /// </remarks>
    /// <param name="httpContext">The HTTP context to stream the events to.</param>
    /// <returns>A task representing the asynchronous streaming operation.</returns>
    public async Task ExecuteAsync(HttpContext httpContext)
    {
        ArgumentNullException.ThrowIfNull(httpContext);

        httpContext.Response.ContentType = "text/event-stream";

        // .NET 10 Preview 3 has introduced ServerSentEventsResult<T> (and TypedResults.ServerSentEventsResult),
        // but we need to support .NET 8 and 9, so we implement our own SSE result
        // and mimic what the forementioned types do.
        httpContext.Response.Headers.CacheControl = "no-cache,no-store";
        httpContext.Response.Headers.Pragma = "no-cache";
        httpContext.Response.Headers.ContentEncoding = "identity";

        var bufferingFeature = httpContext.Features.GetRequiredFeature<IHttpResponseBodyFeature>();
        bufferingFeature.DisableBuffering();

        try
        {
            await foreach (var taskEvent in taskEvents)
            {
                var json = JsonSerializer.Serialize(taskEvent, A2AJsonUtilities.DefaultOptions.GetTypeInfo(typeof(A2AEvent)));
                await httpContext.Response.BodyWriter.WriteAsync(Encoding.UTF8.GetBytes($"data: {json}\n\n"), httpContext.RequestAborted).ConfigureAwait(false);
                await httpContext.Response.BodyWriter.FlushAsync(httpContext.RequestAborted).ConfigureAwait(false);
            }
        }
        catch (OperationCanceledException)
        {
            // Closed connection
        }
    }
}<|MERGE_RESOLUTION|>--- conflicted
+++ resolved
@@ -1,6 +1,7 @@
 using Microsoft.AspNetCore.Http;
 using Microsoft.AspNetCore.Http.Features;
 using Microsoft.Extensions.Logging;
+
 using System.Diagnostics;
 using System.Text;
 using System.Text.Json;
@@ -33,27 +34,12 @@
     /// <param name="cancellationToken">A cancellation token that can be used to cancel the operation.</param>
     /// <returns>An HTTP result containing the agent card JSON or an error response.</returns>
     internal static Task<IResult> GetAgentCardAsync(ITaskManager taskManager, ILogger logger, string agentUrl, CancellationToken cancellationToken)
-        => WithExceptionHandlingAsync(logger, "GetAgentCard", () =>
-        {
-            var agentCard = taskManager.OnAgentCardQuery(agentUrl, cancellationToken);
+        => WithExceptionHandlingAsync(logger, "GetAgentCard", ct =>
+        {
+            var agentCard = taskManager.OnAgentCardQuery(agentUrl, ct);
 
             return Task.FromResult(Results.Ok(agentCard));
-<<<<<<< HEAD
-        }
-        catch (A2AException ex)
-        {
-            logger.AAErrorRetrievingAgentCard(ex);
-            return Task.FromResult(MapA2AExceptionToHttpResult(ex));
-        }
-        catch (Exception ex)
-        {
-            logger.ErrorRetrievingAgentCard(ex);
-            return Task.FromResult(Results.Problem(detail: ex.Message, statusCode: StatusCodes.Status500InternalServerError));
-        }
-    }
-=======
-        });
->>>>>>> 5c39c64c
+        }, cancellationToken: cancellationToken);
 
     /// <summary>
     /// Processes a request to retrieve a specific task by its ID.
@@ -69,32 +55,17 @@
     /// <param name="cancellationToken">A cancellation token that can be used to cancel the operation.</param>
     /// <returns>An HTTP result containing the task JSON or a not found/error response.</returns>
     internal static Task<IResult> GetTaskAsync(ITaskManager taskManager, ILogger logger, string id, int? historyLength, string? metadata, CancellationToken cancellationToken)
-        => WithExceptionHandlingAsync(logger, "GetTask", async () =>
+        => WithExceptionHandlingAsync(logger, "GetTask", async ct =>
         {
             var agentTask = await taskManager.GetTaskAsync(new TaskQueryParams()
             {
                 Id = id,
                 HistoryLength = historyLength,
                 Metadata = string.IsNullOrWhiteSpace(metadata) ? null : (Dictionary<string, JsonElement>?)JsonSerializer.Deserialize(metadata, A2AJsonUtilities.DefaultOptions.GetTypeInfo(typeof(Dictionary<string, JsonElement>)))
-            }, cancellationToken).ConfigureAwait(false);
+            }, ct).ConfigureAwait(false);
 
             return agentTask is not null ? new A2AResponseResult(agentTask) : Results.NotFound();
-<<<<<<< HEAD
-        }
-        catch (A2AException ex)
-        {
-            logger.AAErrorRetrievingTask(ex);
-            return MapA2AExceptionToHttpResult(ex);
-        }
-        catch (Exception ex)
-        {
-            logger.ErrorRetrievingTask(ex);
-            return Results.Problem(detail: ex.Message, statusCode: StatusCodes.Status500InternalServerError);
-        }
-    }
-=======
-        }, id);
->>>>>>> 5c39c64c
+        }, id, cancellationToken: cancellationToken);
 
     /// <summary>
     /// Processes a request to cancel a specific task by setting its status to Canceled.
@@ -108,31 +79,16 @@
     /// <param name="cancellationToken">A cancellation token that can be used to cancel the operation.</param>
     /// <returns>An HTTP result containing the canceled task JSON or a not found/error response.</returns>
     internal static Task<IResult> CancelTaskAsync(ITaskManager taskManager, ILogger logger, string id, CancellationToken cancellationToken)
-        => WithExceptionHandlingAsync(logger, "CancelTask", async () =>
-        {
-            var agentTask = await taskManager.CancelTaskAsync(new TaskIdParams { Id = id }, cancellationToken).ConfigureAwait(false);
+        => WithExceptionHandlingAsync(logger, "CancelTask", async ct =>
+        {
+            var agentTask = await taskManager.CancelTaskAsync(new TaskIdParams { Id = id }, ct).ConfigureAwait(false);
             if (agentTask == null)
             {
                 return Results.NotFound();
             }
 
             return new A2AResponseResult(agentTask);
-<<<<<<< HEAD
-        }
-        catch (A2AException ex)
-        {
-            logger.AAErrorCancellingTask(ex);
-            return MapA2AExceptionToHttpResult(ex);
-        }
-        catch (Exception ex)
-        {
-            logger.ErrorCancellingTask(ex);
-            return Results.Problem(detail: ex.Message, statusCode: StatusCodes.Status500InternalServerError);
-        }
-    }
-=======
-        }, id);
->>>>>>> 5c39c64c
+        }, id, cancellationToken: cancellationToken);
 
     /// <summary>
     /// Processes a request to send a message to a task and return a single response.
@@ -147,31 +103,16 @@
     /// <param name="cancellationToken">A cancellation token that can be used to cancel the operation.</param>
     /// <returns>An HTTP result containing the agent's response (Task or Message) or an error response.</returns>
     internal static Task<IResult> SendMessageAsync(ITaskManager taskManager, ILogger logger, MessageSendParams sendParams, CancellationToken cancellationToken)
-        => WithExceptionHandlingAsync(logger, "SendMessage", async () =>
-        {
-            var a2aResponse = await taskManager.SendMessageAsync(sendParams, cancellationToken).ConfigureAwait(false);
+        => WithExceptionHandlingAsync(logger, "SendMessage", async ct =>
+        {
+            var a2aResponse = await taskManager.SendMessageAsync(sendParams, ct).ConfigureAwait(false);
             if (a2aResponse == null)
             {
                 return Results.NotFound();
             }
 
             return new A2AResponseResult(a2aResponse);
-<<<<<<< HEAD
-        }
-        catch (A2AException ex)
-        {
-            logger.AAErrorSendingMessageToTask(ex);
-            return MapA2AExceptionToHttpResult(ex);
-        }
-        catch (Exception ex)
-        {
-            logger.ErrorSendingMessageToTask(ex);
-            return Results.Problem(detail: ex.Message, statusCode: StatusCodes.Status500InternalServerError);
-        }
-    }
-=======
-        });
->>>>>>> 5c39c64c
+        }, cancellationToken: cancellationToken);
 
     /// <summary>
     /// Processes a request to send a message to a task and return a stream of events.
@@ -186,27 +127,12 @@
     /// <param name="cancellationToken">A cancellation token that can be used to cancel the operation.</param>
     /// <returns>An HTTP result that streams events as Server-Sent Events or an error response.</returns>
     internal static Task<IResult> SendMessageStreamAsync(ITaskManager taskManager, ILogger logger, MessageSendParams sendParams, CancellationToken cancellationToken)
-        => WithExceptionHandlingAsync(logger, "SendMessageStream", async () =>
-        {
-            var taskEvents = await taskManager.SendMessageStreamAsync(sendParams, cancellationToken).ConfigureAwait(false);
+        => WithExceptionHandlingAsync(logger, "SendMessageStream", async ct =>
+        {
+            var taskEvents = await taskManager.SendMessageStreamAsync(sendParams, ct).ConfigureAwait(false);
 
             return new A2AEventStreamResult(taskEvents);
-<<<<<<< HEAD
-        }
-        catch (A2AException ex)
-        {
-            logger.AAErrorSendingSubscribeMessageToTask(ex);
-            return MapA2AExceptionToHttpResult(ex);
-        }
-        catch (Exception ex)
-        {
-            logger.ErrorSendingSubscribeMessageToTask(ex);
-            return Results.Problem(detail: ex.Message, statusCode: StatusCodes.Status500InternalServerError);
-        }
-    }
-=======
-        }, sendParams.Message.TaskId);
->>>>>>> 5c39c64c
+        }, sendParams.Message.TaskId, cancellationToken: cancellationToken);
 
     /// <summary>
     /// Processes a request to resubscribe to an existing task's event stream.
@@ -226,22 +152,7 @@
             var taskEvents = taskManager.SubscribeToTaskAsync(new TaskIdParams { Id = id }, cancellationToken);
 
             return new A2AEventStreamResult(taskEvents);
-<<<<<<< HEAD
-        }
-        catch (A2AException ex)
-        {
-            logger.AAErrorSubscribingToTask(ex);
-            return MapA2AExceptionToHttpResult(ex);
-        }
-        catch (Exception ex)
-        {
-            logger.ErrorSubscribingToTask(ex);
-            return Results.Problem(detail: ex.Message, statusCode: StatusCodes.Status500InternalServerError);
-        }
-    }
-=======
         }, id);
->>>>>>> 5c39c64c
 
     /// <summary>
     /// Processes a request to set or update push notification configuration for a specific task.
@@ -256,14 +167,14 @@
     /// <param name="cancellationToken">A cancellation token that can be used to cancel the operation.</param>
     /// <returns>An HTTP result containing the configured settings or an error response.</returns>
     internal static Task<IResult> SetPushNotificationAsync(ITaskManager taskManager, ILogger logger, string id, PushNotificationConfig pushNotificationConfig, CancellationToken cancellationToken)
-        => WithExceptionHandlingAsync(logger, "ConfigurePushNotification", async () =>
+        => WithExceptionHandlingAsync(logger, "ConfigurePushNotification", async ct =>
         {
             var taskIdParams = new TaskIdParams { Id = id };
             var result = await taskManager.SetPushNotificationAsync(new TaskPushNotificationConfig
             {
                 TaskId = id,
                 PushNotificationConfig = pushNotificationConfig
-            }, cancellationToken).ConfigureAwait(false);
+            }, ct).ConfigureAwait(false);
 
             if (result == null)
             {
@@ -271,22 +182,7 @@
             }
 
             return Results.Ok(result);
-<<<<<<< HEAD
-        }
-        catch (A2AException ex)
-        {
-            logger.AAErrorConfiguringPushNotification(ex);
-            return MapA2AExceptionToHttpResult(ex);
-        }
-        catch (Exception ex)
-        {
-            logger.ErrorConfiguringPushNotification(ex);
-            return Results.Problem(detail: ex.Message, statusCode: StatusCodes.Status500InternalServerError);
-        }
-    }
-=======
-        }, id);
->>>>>>> 5c39c64c
+        }, id, cancellationToken: cancellationToken);
 
     /// <summary>
     /// Processes a request to retrieve the push notification configuration for a specific task.
@@ -301,10 +197,10 @@
     /// <param name="cancellationToken">A cancellation token that can be used to cancel the operation.</param>
     /// <returns>An HTTP result containing the push notification configuration or a not found/error response.</returns>
     internal static Task<IResult> GetPushNotificationAsync(ITaskManager taskManager, ILogger logger, string taskId, string? notificationConfigId, CancellationToken cancellationToken)
-        => WithExceptionHandlingAsync(logger, "GetPushNotification", async () =>
+        => WithExceptionHandlingAsync(logger, "GetPushNotification", async ct =>
         {
             var taskIdParams = new GetTaskPushNotificationConfigParams { Id = taskId, PushNotificationConfigId = notificationConfigId };
-            var result = await taskManager.GetPushNotificationAsync(taskIdParams, cancellationToken).ConfigureAwait(false);
+            var result = await taskManager.GetPushNotificationAsync(taskIdParams, ct).ConfigureAwait(false);
 
             if (result == null)
             {
@@ -312,7 +208,7 @@
             }
 
             return Results.Ok(result);
-        }, taskId);
+        }, taskId, cancellationToken: cancellationToken);
 
     /// <summary>
     /// Provides centralized exception handling for HTTP A2A endpoints.
@@ -321,9 +217,10 @@
     /// <param name="activityName">Name of the operation for logging purposes.</param>
     /// <param name="operation">The operation to execute with exception handling.</param>
     /// <param name="taskId">Optional task ID to include in the activity for tracing.</param>
+    /// <param name="cancellationToken">Cancellation token for the async operation</param>
     /// <returns>A task that represents the HTTP result with proper error handling.</returns>
     private static async Task<IResult> WithExceptionHandlingAsync(ILogger logger, string activityName,
-        Func<Task<IResult>> operation, string? taskId = null)
+        Func<CancellationToken, Task<IResult>> operation, string? taskId = null, CancellationToken cancellationToken = default)
     {
         using var activity = ActivitySource.StartActivity(activityName, ActivityKind.Server);
         if (taskId is not null)
@@ -333,16 +230,16 @@
 
         try
         {
-            return await operation();
+            return await operation(cancellationToken);
         }
         catch (A2AException ex)
         {
-            logger.LogError(ex, "A2A error in {ActivityName}", activityName);
+            logger.A2AErrorInActivityName(ex, activityName);
             return MapA2AExceptionToHttpResult(ex);
         }
         catch (Exception ex)
         {
-            logger.LogError(ex, "Unexpected error in {ActivityName}", activityName);
+            logger.UnexpectedErrorInActivityName(ex, activityName);
             return Results.Problem(detail: ex.Message, statusCode: StatusCodes.Status500InternalServerError);
         }
     }
@@ -370,20 +267,12 @@
         }
         catch (A2AException ex)
         {
-<<<<<<< HEAD
-            logger.AAErrorRetrievingPushNotification(ex);
-=======
-            logger.LogError(ex, "A2A error in {ActivityName}", activityName);
->>>>>>> 5c39c64c
+            logger.A2AErrorInActivityName(ex, activityName);
             return MapA2AExceptionToHttpResult(ex);
         }
         catch (Exception ex)
         {
-<<<<<<< HEAD
-            logger.ErrorRetrievingPushNotification(ex);
-=======
-            logger.LogError(ex, "Unexpected error in {ActivityName}", activityName);
->>>>>>> 5c39c64c
+            logger.UnexpectedErrorInActivityName(ex, activityName);
             return Results.Problem(detail: ex.Message, statusCode: StatusCodes.Status500InternalServerError);
         }
     }
