using Microsoft.AspNetCore.Builder;
using Microsoft.AspNetCore.Http;
using Microsoft.AspNetCore.Mvc;
using Microsoft.AspNetCore.Routing;
using Microsoft.Extensions.DependencyInjection;
using Microsoft.Extensions.Logging;
using System.Diagnostics;
using System.Diagnostics.CodeAnalysis;

namespace A2A.AspNetCore;

/// <summary>
/// Extension methods for configuring A2A endpoints in ASP.NET Core applications.
/// </summary>
public static class A2ARouteBuilderExtensions
{
    /// <summary>
    /// Activity source for tracing A2A endpoint operations.
    /// </summary>
    public static readonly ActivitySource ActivitySource = new("A2A.Endpoint", "1.0.0");

    /// <summary>
    /// Enables JSON-RPC A2A endpoints for the specified path.
    /// </summary>
    /// <param name="endpoints">The endpoint route builder to configure.</param>
    /// <param name="taskManager">The task manager for handling A2A operations.</param>
    /// <param name="path">The base path for the A2A endpoints.</param>
    /// <returns>An endpoint convention builder for further configuration.</returns>
    public static IEndpointConventionBuilder MapA2A(this IEndpointRouteBuilder endpoints, ITaskManager taskManager, [StringSyntax("Route")] string path)
    {
        ArgumentNullException.ThrowIfNull(endpoints);
        ArgumentNullException.ThrowIfNull(taskManager);
        ArgumentException.ThrowIfNullOrEmpty(path);

        var loggerFactory = endpoints.ServiceProvider.GetRequiredService<ILoggerFactory>();
        var logger = loggerFactory.CreateLogger<IEndpointRouteBuilder>();

        var routeGroup = endpoints.MapGroup("");

        routeGroup.MapGet(".well-known/agent.json", (HttpRequest request, CancellationToken cancellationToken) =>
        {
            var agentUrl = $"{request.Scheme}://{request.Host}{path}";
            var agentCard = taskManager.OnAgentCardQuery(agentUrl, cancellationToken);
            return Results.Ok(agentCard);
        });

        routeGroup.MapPost(path, (HttpRequest request, CancellationToken cancellationToken) => A2AJsonRpcProcessor.ProcessRequestAsync(taskManager, request, cancellationToken));

        return routeGroup;
    }

    /// <summary>
    /// Enables experimental HTTP A2A endpoints for the specified path.
    /// </summary>
    /// <param name="endpoints">The endpoint route builder to configure.</param>
    /// <param name="taskManager">The task manager for handling A2A operations.</param>
    /// <param name="path">The base path for the HTTP A2A endpoints.</param>
    /// <returns>An endpoint convention builder for further configuration.</returns>
    public static IEndpointConventionBuilder MapHttpA2A(this IEndpointRouteBuilder endpoints, ITaskManager taskManager, [StringSyntax("Route")] string path)
    {
        ArgumentNullException.ThrowIfNull(endpoints);
        ArgumentNullException.ThrowIfNull(taskManager);
        ArgumentException.ThrowIfNullOrEmpty(path);

        var loggerFactory = endpoints.ServiceProvider.GetRequiredService<ILoggerFactory>();
        var logger = loggerFactory.CreateLogger<IEndpointRouteBuilder>();

        var routeGroup = endpoints.MapGroup(path);

        // /v1/card endpoint - Agent discovery
<<<<<<< HEAD
        routeGroup.MapGet("/v1/card", (HttpRequest request) =>
            A2AHttpProcessor.GetAgentCard(taskManager, logger, $"{request.Scheme}://{request.Host}{path}"));
=======
        routeGroup.MapGet("/v1/card", async (HttpRequest request, CancellationToken cancellationToken) =>
            await A2AHttpProcessor.GetAgentCardAsync(taskManager, logger, $"{request.Scheme}://{request.Host}{path}", cancellationToken).ConfigureAwait(false));
>>>>>>> d4f68c45

        // /v1/tasks/{id} endpoint
        routeGroup.MapGet("/v1/tasks/{id}", (string id, [FromQuery] int? historyLength, [FromQuery] string? metadata, CancellationToken cancellationToken) =>
            A2AHttpProcessor.GetTaskAsync(taskManager, logger, id, historyLength, metadata, cancellationToken));

        // /v1/tasks/{id}:cancel endpoint
        routeGroup.MapPost("/v1/tasks/{id}:cancel", (string id, CancellationToken cancellationToken) => A2AHttpProcessor.CancelTaskAsync(taskManager, logger, id, cancellationToken));

        // /v1/tasks/{id}:subscribe endpoint
        routeGroup.MapGet("/v1/tasks/{id}:subscribe", (string id, CancellationToken cancellationToken) => A2AHttpProcessor.SubscribeTask(taskManager, logger, id, cancellationToken));

        // /v1/tasks/{id}/pushNotificationConfigs endpoint - POST
        routeGroup.MapPost("/v1/tasks/{id}/pushNotificationConfigs", (string id, [FromBody] PushNotificationConfig pushNotificationConfig, CancellationToken cancellationToken) =>
            A2AHttpProcessor.SetPushNotificationAsync(taskManager, logger, id, pushNotificationConfig, cancellationToken));

        // /v1/tasks/{id}/pushNotificationConfigs endpoint - GET
        routeGroup.MapGet("/v1/tasks/{id}/pushNotificationConfigs/{notificationConfigId?}", (string id, string? notificationConfigId, CancellationToken cancellationToken) =>
            A2AHttpProcessor.GetPushNotificationAsync(taskManager, logger, id, notificationConfigId, cancellationToken));

        // /v1/message:send endpoint
        routeGroup.MapPost("/v1/message:send", ([FromBody] MessageSendParams sendParams, CancellationToken cancellationToken) =>
            A2AHttpProcessor.SendMessageAsync(taskManager, logger, sendParams, cancellationToken));

        // /v1/message:stream endpoint
        routeGroup.MapPost("/v1/message:stream", ([FromBody] MessageSendParams sendParams, CancellationToken cancellationToken) =>
            A2AHttpProcessor.SendMessageStreamAsync(taskManager, logger, sendParams, cancellationToken));

        return routeGroup;
    }
}<|MERGE_RESOLUTION|>--- conflicted
+++ resolved
@@ -68,13 +68,8 @@
         var routeGroup = endpoints.MapGroup(path);
 
         // /v1/card endpoint - Agent discovery
-<<<<<<< HEAD
-        routeGroup.MapGet("/v1/card", (HttpRequest request) =>
-            A2AHttpProcessor.GetAgentCard(taskManager, logger, $"{request.Scheme}://{request.Host}{path}"));
-=======
         routeGroup.MapGet("/v1/card", async (HttpRequest request, CancellationToken cancellationToken) =>
             await A2AHttpProcessor.GetAgentCardAsync(taskManager, logger, $"{request.Scheme}://{request.Host}{path}", cancellationToken).ConfigureAwait(false));
->>>>>>> d4f68c45
 
         // /v1/tasks/{id} endpoint
         routeGroup.MapGet("/v1/tasks/{id}", (string id, [FromQuery] int? historyLength, [FromQuery] string? metadata, CancellationToken cancellationToken) =>
