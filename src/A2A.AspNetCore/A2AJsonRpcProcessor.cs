--- conflicted
+++ resolved
@@ -1,320 +1,208 @@
-using Microsoft.AspNetCore.Http;
-using System.Diagnostics;
-using System.Text.Json;
-
-namespace A2A.AspNetCore;
-
-/// <summary>
-/// Static processor class for handling A2A JSON-RPC requests in ASP.NET Core applications.
-/// </summary>
-/// <remarks>
-/// Provides methods for processing JSON-RPC 2.0 protocol requests including message sending,
-/// task operations, streaming responses, and push notification configuration.
-/// </remarks>
-public static class A2AJsonRpcProcessor
-{
-    /// <summary>
-    /// OpenTelemetry ActivitySource for tracing JSON-RPC processor operations.
-    /// </summary>
-    public static readonly ActivitySource ActivitySource = new("A2A.Processor", "1.0.0");
-
-    /// <summary>
-    /// Processes an incoming JSON-RPC request and routes it to the appropriate handler.
-    /// </summary>
-    /// <remarks>
-    /// Determines whether the request requires a single response or streaming response.
-    /// based on the method name and dispatches accordingly.
-    /// </remarks>
-    /// <param name="taskManager">The task manager instance for handling A2A operations.</param>
-    /// <param name="request">Http request containing the JSON-RPC request body.</param>
-    /// <returns>An HTTP result containing either a single JSON-RPC response or a streaming SSE response.</returns>
-<<<<<<< HEAD
-    internal static async Task<IResult> ProcessRequest(TaskManager taskManager, HttpRequest request)
-=======
-    internal static async Task<IResult> ProcessRequest(ITaskManager taskManager, JsonRpcRequest rpcRequest)
->>>>>>> 6cd574ff
-    {
-        using var activity = ActivitySource.StartActivity("HandleA2ARequest", ActivityKind.Server);
-
-        JsonRpcRequest? rpcRequest = null;
-
-        try
-        {
-            rpcRequest = (JsonRpcRequest?)await JsonSerializer.DeserializeAsync(request.Body, A2AJsonUtilities.DefaultOptions.GetTypeInfo(typeof(JsonRpcRequest)));
-
-            activity?.AddTag("request.id", rpcRequest!.Id);
-            activity?.AddTag("request.method", rpcRequest!.Method);
-
-            // Dispatch based on return type
-            if (A2AMethods.IsStreamingMethod(rpcRequest!.Method))
-            {
-                return await StreamResponse(taskManager, rpcRequest.Id, rpcRequest.Method, rpcRequest.Params);
-            }
-
-            return await SingleResponse(taskManager, rpcRequest.Id, rpcRequest.Method, rpcRequest.Params);
-        }
-        catch (A2AException ex)
-        {
-            activity?.SetStatus(ActivityStatusCode.Error, ex.Message);
-            return new JsonRpcResponseResult(JsonRpcResponse.CreateJsonRpcErrorResponse(rpcRequest?.Id ?? ex.GetRequestId(), ex));
-        }
-        catch (Exception ex)
-        {
-            activity?.SetStatus(ActivityStatusCode.Error, ex.Message);
-            return new JsonRpcResponseResult(JsonRpcResponse.InternalErrorResponse(rpcRequest?.Id, ex.Message));
-        }
-    }
-
-    /// <summary>
-    /// Processes JSON-RPC requests that require a single response (non-streaming).
-    /// </summary>
-    /// <remarks>
-    /// Handles methods like message sending, task retrieval, task cancellation,
-    /// and push notification configuration operations.
-    /// </remarks>
-    /// <param name="taskManager">The task manager instance for handling A2A operations.</param>
-    /// <param name="requestId">The JSON-RPC request ID for response correlation.</param>
-    /// <param name="method">The JSON-RPC method name to execute.</param>
-    /// <param name="parameters">The JSON parameters for the method call.</param>
-    /// <returns>A JSON-RPC response result containing the operation result or error.</returns>
-<<<<<<< HEAD
-    internal static async Task<JsonRpcResponseResult> SingleResponse(TaskManager taskManager, string? requestId, string method, JsonElement? parameters)
-=======
-    internal static async Task<JsonRpcResponseResult> SingleResponse(ITaskManager taskManager, string requestId, string method, JsonElement? parameters)
->>>>>>> 6cd574ff
-    {
-        using var activity = ActivitySource.StartActivity($"SingleResponse/{method}", ActivityKind.Server);
-        activity?.SetTag("request.id", requestId);
-        activity?.SetTag("request.method", method);
-
-        JsonRpcResponse? response = null;
-
-        if (parameters == null)
-        {
-            activity?.SetStatus(ActivityStatusCode.Error, "Invalid parameters");
-            return new JsonRpcResponseResult(JsonRpcResponse.InvalidParamsResponse(requestId));
-        }
-
-        switch (method)
-        {
-            case A2AMethods.MessageSend:
-                var taskSendParams = (MessageSendParams?)parameters.Value.Deserialize(A2AJsonUtilities.DefaultOptions.GetTypeInfo(typeof(MessageSendParams))); //TODO stop the double parsing
-                if (taskSendParams == null)
-                {
-                    response = JsonRpcResponse.InvalidParamsResponse(requestId);
-                    break;
-                }
-                var a2aResponse = await taskManager.SendMessageAsync(taskSendParams);
-                response = JsonRpcResponse.CreateJsonRpcResponse(requestId, a2aResponse);
-                break;
-            case A2AMethods.TaskGet:
-                var taskIdParams = (TaskQueryParams?)parameters.Value.Deserialize(A2AJsonUtilities.DefaultOptions.GetTypeInfo(typeof(TaskQueryParams)));
-                if (taskIdParams == null)
-                {
-                    response = JsonRpcResponse.InvalidParamsResponse(requestId);
-                    break;
-                }
-                var getAgentTask = await taskManager.GetTaskAsync(taskIdParams);
-                response = JsonRpcResponse.CreateJsonRpcResponse(requestId, getAgentTask);
-                break;
-            case A2AMethods.TaskCancel:
-                var taskIdParamsCancel = (TaskIdParams?)parameters.Value.Deserialize(A2AJsonUtilities.DefaultOptions.GetTypeInfo(typeof(TaskIdParams)));
-                if (taskIdParamsCancel == null)
-                {
-                    response = JsonRpcResponse.InvalidParamsResponse(requestId);
-                    break;
-                }
-                var cancelledTask = await taskManager.CancelTaskAsync(taskIdParamsCancel);
-                response = JsonRpcResponse.CreateJsonRpcResponse(requestId, cancelledTask);
-                break;
-            case A2AMethods.TaskPushNotificationConfigSet:
-                var taskPushNotificationConfig = (TaskPushNotificationConfig?)parameters.Value.Deserialize(A2AJsonUtilities.DefaultOptions.GetTypeInfo(typeof(TaskPushNotificationConfig))!);
-                if (taskPushNotificationConfig == null)
-                {
-                    response = JsonRpcResponse.InvalidParamsResponse(requestId);
-                    break;
-                }
-                var setConfig = await taskManager.SetPushNotificationAsync(taskPushNotificationConfig);
-                response = JsonRpcResponse.CreateJsonRpcResponse(requestId, setConfig);
-                break;
-            case A2AMethods.TaskPushNotificationConfigGet:
-                var notificationConfigParams = (GetTaskPushNotificationConfigParams?)parameters.Value.Deserialize(A2AJsonUtilities.DefaultOptions.GetTypeInfo(typeof(GetTaskPushNotificationConfigParams))!);
-                if (notificationConfigParams == null)
-                {
-                    response = JsonRpcResponse.InvalidParamsResponse(requestId);
-                    break;
-                }
-                var getConfig = await taskManager.GetPushNotificationAsync(notificationConfigParams);
-                response = JsonRpcResponse.CreateJsonRpcResponse(requestId, getConfig);
-                break;
-            default:
-                response = JsonRpcResponse.MethodNotFoundResponse(requestId);
-                break;
-        }
-
-        return new JsonRpcResponseResult(response);
-    }
-
-    /// <summary>
-    /// Processes JSON-RPC requests that require streaming responses using Server-Sent Events.
-    /// </summary>
-    /// <remarks>
-    /// Handles methods like task resubscription and streaming message sending that return
-    /// continuous streams of events rather than single responses.
-    /// </remarks>
-    /// <param name="taskManager">The task manager instance for handling streaming A2A operations.</param>
-    /// <param name="requestId">The JSON-RPC request ID for response correlation.</param>
-    /// <param name="method">The JSON-RPC streaming method name to execute.</param>
-    /// <param name="parameters">The JSON parameters for the streaming method call.</param>
-    /// <returns>An HTTP result that streams JSON-RPC responses as Server-Sent Events or an error response.</returns>
-<<<<<<< HEAD
-    internal static async Task<IResult> StreamResponse(TaskManager taskManager, string? requestId, string method, JsonElement? parameters)
-=======
-    internal static async Task<IResult> StreamResponse(ITaskManager taskManager, string requestId, string method, JsonElement? parameters)
->>>>>>> 6cd574ff
-    {
-        using var activity = ActivitySource.StartActivity("StreamResponse", ActivityKind.Server);
-        activity?.SetTag("request.id", requestId);
-
-        if (parameters == null)
-        {
-            activity?.SetStatus(ActivityStatusCode.Error, "Invalid parameters");
-            return new JsonRpcResponseResult(JsonRpcResponse.InvalidParamsResponse(requestId));
-        }
-
-        switch (method)
-        {
-            case A2AMethods.TaskResubscribe:
-                var taskIdParams = (TaskIdParams?)parameters.Value.Deserialize(A2AJsonUtilities.DefaultOptions.GetTypeInfo(typeof(TaskIdParams)));
-                if (taskIdParams == null)
-                {
-                    activity?.SetStatus(ActivityStatusCode.Error, "Invalid parameters");
-                    return new JsonRpcResponseResult(JsonRpcResponse.InvalidParamsResponse(requestId));
-                }
-
-                var taskEvents = taskManager.ResubscribeAsync(taskIdParams);
-                return new JsonRpcStreamedResult(taskEvents, requestId);
-            case A2AMethods.MessageStream:
-                try
-                {
-                    var taskSendParams = (MessageSendParams?)parameters.Value.Deserialize(A2AJsonUtilities.DefaultOptions.GetTypeInfo(typeof(MessageSendParams)));
-                    if (taskSendParams == null)
-                    {
-                        activity?.SetStatus(ActivityStatusCode.Error, "Invalid parameters");
-                        return new JsonRpcResponseResult(JsonRpcResponse.InvalidParamsResponse(requestId));
-                    }
-
-                    var sendEvents = await taskManager.SendMessageStreamAsync(taskSendParams);
-                    return new JsonRpcStreamedResult(sendEvents, requestId);
-                }
-                catch (Exception ex)
-                {
-                    activity?.SetStatus(ActivityStatusCode.Error, ex.Message);
-                    return new JsonRpcResponseResult(JsonRpcResponse.InternalErrorResponse(requestId, ex.Message));
-                }
-            default:
-                activity?.SetStatus(ActivityStatusCode.Error, "Invalid method");
-                return new JsonRpcResponseResult(JsonRpcResponse.MethodNotFoundResponse(requestId));
-        }
-    }
-<<<<<<< HEAD
-}
-
-/// <summary>
-/// Result type for returning JSON-RPC responses as JSON in HTTP responses.
-/// </summary>
-/// <remarks>
-/// Implements IResult to provide custom serialization of JSON-RPC response objects
-/// with appropriate HTTP status codes based on success or error conditions.
-/// </remarks>
-public class JsonRpcResponseResult : IResult
-{
-    private readonly JsonRpcResponse jsonRpcResponse;
-
-    /// <summary>
-    /// Initializes a new instance of the JsonRpcResponseResult class.
-    /// </summary>
-    /// <param name="jsonRpcResponse">The JSON-RPC response object to serialize and return in the HTTP response.</param>
-    public JsonRpcResponseResult(JsonRpcResponse jsonRpcResponse)
-    {
-        ArgumentNullException.ThrowIfNull(jsonRpcResponse);
-
-        this.jsonRpcResponse = jsonRpcResponse;
-    }
-
-    /// <summary>
-    /// Executes the result by serializing the JSON-RPC response as JSON to the HTTP response body.
-    /// </summary>
-    /// <remarks>
-    /// Sets the appropriate content type and HTTP status code (200 for success, 400 for JSON-RPC errors).
-    /// Uses the default A2A JSON serialization options for consistent formatting.
-    /// </remarks>
-    /// <param name="httpContext">The HTTP context to write the response to.</param>
-    /// <returns>A task representing the asynchronous serialization operation.</returns>
-    public async Task ExecuteAsync(HttpContext httpContext)
-    {
-        ArgumentNullException.ThrowIfNull(httpContext);
-
-        httpContext.Response.ContentType = "application/json";
-        httpContext.Response.StatusCode = StatusCodes.Status200OK;
-
-        await JsonSerializer.SerializeAsync(httpContext.Response.Body, jsonRpcResponse, A2AJsonUtilities.DefaultOptions.GetTypeInfo(typeof(JsonRpcResponse)));
-    }
-}
-
-/// <summary>
-/// Result type for streaming JSON-RPC responses as Server-Sent Events (SSE) in HTTP responses.
-/// </summary>
-/// <remarks>
-/// Implements IResult to provide real-time streaming of JSON-RPC responses for continuous
-/// event streams like task updates, status changes, and artifact notifications.
-/// </remarks>
-public class JsonRpcStreamedResult : IResult
-{
-    private readonly IAsyncEnumerable<A2AEvent> _events;
-    private readonly string? requestId;
-
-    /// <summary>
-    /// Initializes a new instance of the JsonRpcStreamedResult class.
-    /// </summary>
-    /// <param name="events">The async enumerable stream of A2A events to send as Server-Sent Events.</param>
-    /// <param name="requestId">The JSON-RPC request ID used for correlating responses with the original request.</param>
-    public JsonRpcStreamedResult(IAsyncEnumerable<A2AEvent> events, string? requestId)
-    {
-        ArgumentNullException.ThrowIfNull(events);
-
-        _events = events;
-        this.requestId = requestId;
-    }
-
-    /// <summary>
-    /// Executes the result by streaming JSON-RPC responses as Server-Sent Events to the HTTP response.
-    /// </summary>
-    /// <remarks>
-    /// Sets appropriate SSE headers, wraps each A2A event in a JSON-RPC response format,
-    /// and streams them using the SSE protocol with proper formatting and encoding.
-    /// </remarks>
-    /// <param name="httpContext">The HTTP context to stream the responses to.</param>
-    /// <returns>A task representing the asynchronous streaming operation.</returns>
-    public async Task ExecuteAsync(HttpContext httpContext)
-    {
-        ArgumentNullException.ThrowIfNull(httpContext);
-
-        httpContext.Response.StatusCode = StatusCodes.Status200OK;
-        httpContext.Response.ContentType = "text/event-stream";
-        httpContext.Response.Headers.Append("Cache-Control", "no-cache");
-
-        var responseTypeInfo = A2AJsonUtilities.DefaultOptions.GetTypeInfo(typeof(JsonRpcResponse));
-        await SseFormatter.WriteAsync(
-            _events.Select(e => new SseItem<JsonRpcResponse>(JsonRpcResponse.CreateJsonRpcResponse(requestId, e))),
-            httpContext.Response.Body,
-            (item, writer) =>
-            {
-                using Utf8JsonWriter json = new(writer, new() { Encoder = JavaScriptEncoder.UnsafeRelaxedJsonEscaping });
-                JsonSerializer.Serialize(json, item.Data, responseTypeInfo);
-            },
-            httpContext.RequestAborted);
-    }
-=======
->>>>>>> 6cd574ff
+using Microsoft.AspNetCore.Http;
+using System.Diagnostics;
+using System.Text.Json;
+
+namespace A2A.AspNetCore;
+
+/// <summary>
+/// Static processor class for handling A2A JSON-RPC requests in ASP.NET Core applications.
+/// </summary>
+/// <remarks>
+/// Provides methods for processing JSON-RPC 2.0 protocol requests including message sending,
+/// task operations, streaming responses, and push notification configuration.
+/// </remarks>
+public static class A2AJsonRpcProcessor
+{
+    /// <summary>
+    /// OpenTelemetry ActivitySource for tracing JSON-RPC processor operations.
+    /// </summary>
+    public static readonly ActivitySource ActivitySource = new("A2A.Processor", "1.0.0");
+
+    /// <summary>
+    /// Processes an incoming JSON-RPC request and routes it to the appropriate handler.
+    /// </summary>
+    /// <remarks>
+    /// Determines whether the request requires a single response or streaming response.
+    /// based on the method name and dispatches accordingly.
+    /// </remarks>
+    /// <param name="taskManager">The task manager instance for handling A2A operations.</param>
+    /// <param name="request">Http request containing the JSON-RPC request body.</param>
+    /// <returns>An HTTP result containing either a single JSON-RPC response or a streaming SSE response.</returns>
+    internal static async Task<IResult> ProcessRequest(ITaskManager taskManager, HttpRequest request)
+    {
+        using var activity = ActivitySource.StartActivity("HandleA2ARequest", ActivityKind.Server);
+
+        JsonRpcRequest? rpcRequest = null;
+
+        try
+        {
+            rpcRequest = (JsonRpcRequest?)await JsonSerializer.DeserializeAsync(request.Body, A2AJsonUtilities.DefaultOptions.GetTypeInfo(typeof(JsonRpcRequest)));
+
+            activity?.AddTag("request.id", rpcRequest!.Id);
+            activity?.AddTag("request.method", rpcRequest!.Method);
+
+            // Dispatch based on return type
+            if (A2AMethods.IsStreamingMethod(rpcRequest!.Method))
+            {
+                return await StreamResponse(taskManager, rpcRequest.Id, rpcRequest.Method, rpcRequest.Params);
+            }
+
+            return await SingleResponse(taskManager, rpcRequest.Id, rpcRequest.Method, rpcRequest.Params);
+        }
+        catch (A2AException ex)
+        {
+            activity?.SetStatus(ActivityStatusCode.Error, ex.Message);
+            return new JsonRpcResponseResult(JsonRpcResponse.CreateJsonRpcErrorResponse(rpcRequest?.Id ?? ex.GetRequestId(), ex));
+        }
+        catch (Exception ex)
+        {
+            activity?.SetStatus(ActivityStatusCode.Error, ex.Message);
+            return new JsonRpcResponseResult(JsonRpcResponse.InternalErrorResponse(rpcRequest?.Id, ex.Message));
+        }
+    }
+
+    /// <summary>
+    /// Processes JSON-RPC requests that require a single response (non-streaming).
+    /// </summary>
+    /// <remarks>
+    /// Handles methods like message sending, task retrieval, task cancellation,
+    /// and push notification configuration operations.
+    /// </remarks>
+    /// <param name="taskManager">The task manager instance for handling A2A operations.</param>
+    /// <param name="requestId">The JSON-RPC request ID for response correlation.</param>
+    /// <param name="method">The JSON-RPC method name to execute.</param>
+    /// <param name="parameters">The JSON parameters for the method call.</param>
+    /// <returns>A JSON-RPC response result containing the operation result or error.</returns>
+    internal static async Task<JsonRpcResponseResult> SingleResponse(ITaskManager taskManager, string? requestId, string method, JsonElement? parameters)
+    {
+        using var activity = ActivitySource.StartActivity($"SingleResponse/{method}", ActivityKind.Server);
+        activity?.SetTag("request.id", requestId);
+        activity?.SetTag("request.method", method);
+
+        JsonRpcResponse? response = null;
+
+        if (parameters == null)
+        {
+            activity?.SetStatus(ActivityStatusCode.Error, "Invalid parameters");
+            return new JsonRpcResponseResult(JsonRpcResponse.InvalidParamsResponse(requestId));
+        }
+
+        switch (method)
+        {
+            case A2AMethods.MessageSend:
+                var taskSendParams = (MessageSendParams?)parameters.Value.Deserialize(A2AJsonUtilities.DefaultOptions.GetTypeInfo(typeof(MessageSendParams))); //TODO stop the double parsing
+                if (taskSendParams == null)
+                {
+                    response = JsonRpcResponse.InvalidParamsResponse(requestId);
+                    break;
+                }
+                var a2aResponse = await taskManager.SendMessageAsync(taskSendParams);
+                response = JsonRpcResponse.CreateJsonRpcResponse(requestId, a2aResponse);
+                break;
+            case A2AMethods.TaskGet:
+                var taskIdParams = (TaskQueryParams?)parameters.Value.Deserialize(A2AJsonUtilities.DefaultOptions.GetTypeInfo(typeof(TaskQueryParams)));
+                if (taskIdParams == null)
+                {
+                    response = JsonRpcResponse.InvalidParamsResponse(requestId);
+                    break;
+                }
+                var getAgentTask = await taskManager.GetTaskAsync(taskIdParams);
+                response = JsonRpcResponse.CreateJsonRpcResponse(requestId, getAgentTask);
+                break;
+            case A2AMethods.TaskCancel:
+                var taskIdParamsCancel = (TaskIdParams?)parameters.Value.Deserialize(A2AJsonUtilities.DefaultOptions.GetTypeInfo(typeof(TaskIdParams)));
+                if (taskIdParamsCancel == null)
+                {
+                    response = JsonRpcResponse.InvalidParamsResponse(requestId);
+                    break;
+                }
+                var cancelledTask = await taskManager.CancelTaskAsync(taskIdParamsCancel);
+                response = JsonRpcResponse.CreateJsonRpcResponse(requestId, cancelledTask);
+                break;
+            case A2AMethods.TaskPushNotificationConfigSet:
+                var taskPushNotificationConfig = (TaskPushNotificationConfig?)parameters.Value.Deserialize(A2AJsonUtilities.DefaultOptions.GetTypeInfo(typeof(TaskPushNotificationConfig))!);
+                if (taskPushNotificationConfig == null)
+                {
+                    response = JsonRpcResponse.InvalidParamsResponse(requestId);
+                    break;
+                }
+                var setConfig = await taskManager.SetPushNotificationAsync(taskPushNotificationConfig);
+                response = JsonRpcResponse.CreateJsonRpcResponse(requestId, setConfig);
+                break;
+            case A2AMethods.TaskPushNotificationConfigGet:
+                var notificationConfigParams = (GetTaskPushNotificationConfigParams?)parameters.Value.Deserialize(A2AJsonUtilities.DefaultOptions.GetTypeInfo(typeof(GetTaskPushNotificationConfigParams))!);
+                if (notificationConfigParams == null)
+                {
+                    response = JsonRpcResponse.InvalidParamsResponse(requestId);
+                    break;
+                }
+                var getConfig = await taskManager.GetPushNotificationAsync(notificationConfigParams);
+                response = JsonRpcResponse.CreateJsonRpcResponse(requestId, getConfig);
+                break;
+            default:
+                response = JsonRpcResponse.MethodNotFoundResponse(requestId);
+                break;
+        }
+
+        return new JsonRpcResponseResult(response);
+    }
+
+    /// <summary>
+    /// Processes JSON-RPC requests that require streaming responses using Server-Sent Events.
+    /// </summary>
+    /// <remarks>
+    /// Handles methods like task resubscription and streaming message sending that return
+    /// continuous streams of events rather than single responses.
+    /// </remarks>
+    /// <param name="taskManager">The task manager instance for handling streaming A2A operations.</param>
+    /// <param name="requestId">The JSON-RPC request ID for response correlation.</param>
+    /// <param name="method">The JSON-RPC streaming method name to execute.</param>
+    /// <param name="parameters">The JSON parameters for the streaming method call.</param>
+    /// <returns>An HTTP result that streams JSON-RPC responses as Server-Sent Events or an error response.</returns>
+    internal static async Task<IResult> StreamResponse(ITaskManager taskManager, string? requestId, string method, JsonElement? parameters)
+    {
+        using var activity = ActivitySource.StartActivity("StreamResponse", ActivityKind.Server);
+        activity?.SetTag("request.id", requestId);
+
+        if (parameters == null)
+        {
+            activity?.SetStatus(ActivityStatusCode.Error, "Invalid parameters");
+            return new JsonRpcResponseResult(JsonRpcResponse.InvalidParamsResponse(requestId));
+        }
+
+        switch (method)
+        {
+            case A2AMethods.TaskResubscribe:
+                var taskIdParams = (TaskIdParams?)parameters.Value.Deserialize(A2AJsonUtilities.DefaultOptions.GetTypeInfo(typeof(TaskIdParams)));
+                if (taskIdParams == null)
+                {
+                    activity?.SetStatus(ActivityStatusCode.Error, "Invalid parameters");
+                    return new JsonRpcResponseResult(JsonRpcResponse.InvalidParamsResponse(requestId));
+                }
+
+                var taskEvents = taskManager.ResubscribeAsync(taskIdParams);
+                return new JsonRpcStreamedResult(taskEvents, requestId);
+            case A2AMethods.MessageStream:
+                try
+                {
+                    var taskSendParams = (MessageSendParams?)parameters.Value.Deserialize(A2AJsonUtilities.DefaultOptions.GetTypeInfo(typeof(MessageSendParams)));
+                    if (taskSendParams == null)
+                    {
+                        activity?.SetStatus(ActivityStatusCode.Error, "Invalid parameters");
+                        return new JsonRpcResponseResult(JsonRpcResponse.InvalidParamsResponse(requestId));
+                    }
+
+                    var sendEvents = await taskManager.SendMessageStreamAsync(taskSendParams);
+                    return new JsonRpcStreamedResult(sendEvents, requestId);
+                }
+                catch (Exception ex)
+                {
+                    activity?.SetStatus(ActivityStatusCode.Error, ex.Message);
+                    return new JsonRpcResponseResult(JsonRpcResponse.InternalErrorResponse(requestId, ex.Message));
+                }
+            default:
+                activity?.SetStatus(ActivityStatusCode.Error, "Invalid method");
+                return new JsonRpcResponseResult(JsonRpcResponse.MethodNotFoundResponse(requestId));
+        }
+    }
 }