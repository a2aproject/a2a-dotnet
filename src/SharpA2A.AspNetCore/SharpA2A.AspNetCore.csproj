﻿<Project Sdk="Microsoft.NET.Sdk">

  <PropertyGroup>
	<TargetFrameworks>net9.0;net8.0</TargetFrameworks>
    <ImplicitUsings>enable</ImplicitUsings>
    <Nullable>enable</Nullable>
    
    <!-- NuGet Package Properties -->
    <PackageId>SharpA2A.AspNetCore</PackageId>
    <Description>ASP.NET Core integration for the SharpA2A library to implement A2A protocol endpoints</Description>
    <PackageTags>a2a;agent;ai;aspnetcore</PackageTags>
    <PackageReadmeFile>README.md</PackageReadmeFile>
    <GeneratePackageOnBuild>true</GeneratePackageOnBuild>
    <IsPackable>true</IsPackable>
  </PropertyGroup>

  <ItemGroup>
    <ProjectReference Include="..\SharpA2A.Core\SharpA2A.Core.csproj" />    
  </ItemGroup>

  <ItemGroup>
    <FrameworkReference Include="Microsoft.AspNetCore.App" />
  </ItemGroup>
  
  <ItemGroup>
<<<<<<< HEAD
    <PackageReference Include="OpenTelemetry.Extensions.Hosting" Version="1.12.0" />
    <PackageReference Include="OpenTelemetry.Instrumentation.AspNetCore" Version="1.12.0" />
    <PackageReference Include="OpenTelemetry.Instrumentation.Http" Version="1.12.0" />
    <PackageReference Include="System.Text.Json" Version="8.0.5" />
=======
    <PackageReference Include="OpenTelemetry.Extensions.Hosting" Version="1.*" />
    <PackageReference Include="OpenTelemetry.Instrumentation.AspNetCore" Version="1.*" />
    <PackageReference Include="OpenTelemetry.Instrumentation.Http" Version="1.*" />
>>>>>>> 4acf544d
  </ItemGroup>
  
  <ItemGroup>
    <None Include="..\..\README.md" Pack="true" PackagePath="\" />
  </ItemGroup>

</Project><|MERGE_RESOLUTION|>--- conflicted
+++ resolved
@@ -23,16 +23,10 @@
   </ItemGroup>
   
   <ItemGroup>
-<<<<<<< HEAD
-    <PackageReference Include="OpenTelemetry.Extensions.Hosting" Version="1.12.0" />
-    <PackageReference Include="OpenTelemetry.Instrumentation.AspNetCore" Version="1.12.0" />
-    <PackageReference Include="OpenTelemetry.Instrumentation.Http" Version="1.12.0" />
-    <PackageReference Include="System.Text.Json" Version="8.0.5" />
-=======
     <PackageReference Include="OpenTelemetry.Extensions.Hosting" Version="1.*" />
     <PackageReference Include="OpenTelemetry.Instrumentation.AspNetCore" Version="1.*" />
     <PackageReference Include="OpenTelemetry.Instrumentation.Http" Version="1.*" />
->>>>>>> 4acf544d
+    <PackageReference Include="System.Text.Json" Version="8.0.5" />
   </ItemGroup>
   
   <ItemGroup>
