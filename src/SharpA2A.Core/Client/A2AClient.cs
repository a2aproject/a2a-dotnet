<<<<<<< HEAD
﻿using System.Net.ServerSentEvents;
using System.Text.Json;
=======
﻿using DomFactory;
>>>>>>> cec651e4
using SharpA2A.AspNetCore;
using System.Net.ServerSentEvents;
using System.Text.Json;

namespace SharpA2A.Core;

public class A2AClient : IA2AClient
{
    private readonly HttpClient _client;

    public A2AClient(HttpClient client)
    {
        _client = client;
    }

    public async Task<AgentTask> Send(TaskSendParams taskSendParams)
    {
        return await RpcRequest<AgentTask>(taskSendParams, A2AMethods.TaskSend);
    }
    public async Task<AgentTask> GetTask(string taskId)
    {
        return await RpcRequest<AgentTask>(new TaskIdParams() { Id = taskId }, "task/get");
    }
    public async Task<AgentTask> CancelTask(TaskIdParams taskIdParams)
    {
        return await RpcRequest<AgentTask>(taskIdParams, "task/cancel");
    }

<<<<<<< HEAD
    public async IAsyncEnumerable<SseItem<TaskUpdateEvent>> SendSubscribe(TaskSendParams taskSendParams)
    {
        var request = new JsonRpcRequest()
        {
            Id = Guid.NewGuid().ToString(),
            Method = A2AMethods.TaskSendSubscribe,
            Params = taskSendParams
        };
        var response = await _client.SendAsync(new HttpRequestMessage(HttpMethod.Post, "")
        {
            Content = new JsonRpcContent(request)
        });
        response.EnsureSuccessStatusCode();
        var stream = await response.Content.ReadAsStreamAsync();
        var validationContext = new ValidationContext("1.0"); 
        var sseParser = SseParser.Create<TaskUpdateEvent>(stream, (eventType, data) =>
        {
            var reader = new Utf8JsonReader(data);
            var doc = JsonDocument.ParseValue(ref reader);
            return Parse<TaskUpdateEvent>(doc, validationContext);
        });
        await foreach (var item in sseParser.EnumerateAsync())
        {
            yield return item;
        }
    }

=======
    public Task<IAsyncEnumerable<SseItem<TaskUpdateEvent>>> SendSubscribe(TaskSendParams taskSendParams)
    {
        throw new NotImplementedException(); //TODO
    }
>>>>>>> cec651e4
    public async Task<TaskPushNotificationConfig> SetPushNotification(TaskPushNotificationConfig pushNotificationConfig)
    {
        return await RpcRequest<TaskPushNotificationConfig>(pushNotificationConfig, "task/pushNotification/set");
    }
    public async Task<TaskPushNotificationConfig> GetPushNotification(TaskIdParams taskIdParams)
    {
        return await RpcRequest<TaskPushNotificationConfig>(taskIdParams, "task/pushNotification/get");
    }

    private async Task<OUT> RpcRequest<OUT>(IJsonRpcParams jsonRpcParams, string method) where OUT : class
    {
        var request = new JsonRpcRequest()
        {
            Id = Guid.NewGuid().ToString(),
            Method = method,
            Params = jsonRpcParams
        };
        var response = await _client.SendAsync(new HttpRequestMessage(HttpMethod.Post, "")
        {
            Content = new JsonRpcContent(request)
        });
        response.EnsureSuccessStatusCode();
        if (response.Content.Headers.ContentType?.MediaType != "application/json")
        {
            throw new InvalidOperationException("Invalid content type.");
        }
        var ctx = new ValidationContext("1.0"); //TODO: ValidationContext should be passed from the caller
        return await Parse<OUT>(response.Content, ctx);
    }

    private async Task<T> Parse<T>(HttpContent content, ValidationContext validationContext) where T : class
    {
        using var stream = await content.ReadAsStreamAsync();
        var jsonDoc = await JsonDocument.ParseAsync(stream);

        return Parse<T>(jsonDoc, validationContext);
    }

    private T Parse<T>(JsonDocument jsonDoc, ValidationContext validationContext) where T : class
    {
        var jsonRpcResponse = JsonRpcResponse.Load(jsonDoc.RootElement, validationContext) ?? throw new InvalidOperationException("Failed to deserialize response.");
        if (jsonRpcResponse.Result != null)
        {
            _resultHandlers.TryGetValue(typeof(T), out var handler);
            if (handler != null)
            {
                var incomingResult = (IJsonRpcIncomingResult)jsonRpcResponse.Result;
                return (T)handler(incomingResult.Value, validationContext);
            }
            else
            {
                throw new InvalidOperationException($"No handler found for type {typeof(T)}.");
            }
        }
        else if (jsonRpcResponse.Error != null)
        {
            throw new InvalidOperationException($"Error in response: {jsonRpcResponse.Error.Message} (Code: {jsonRpcResponse.Error.Code})");
        }
        else
        {
            throw new InvalidOperationException("Invalid response: no result or error.");
        }
    }

    private Dictionary<Type, Func<JsonElement, ValidationContext, object>> _resultHandlers = new()
    {
        { typeof(AgentTask),AgentTask.Load },
        { typeof(TaskUpdateEvent), TaskUpdateEvent.LoadDerived },
        { typeof(TaskPushNotificationConfig), TaskPushNotificationConfig.Load }
    };
}<|MERGE_RESOLUTION|>--- conflicted
+++ resolved
@@ -1,9 +1,4 @@
-<<<<<<< HEAD
-﻿using System.Net.ServerSentEvents;
-using System.Text.Json;
-=======
 ﻿using DomFactory;
->>>>>>> cec651e4
 using SharpA2A.AspNetCore;
 using System.Net.ServerSentEvents;
 using System.Text.Json;
@@ -32,7 +27,6 @@
         return await RpcRequest<AgentTask>(taskIdParams, "task/cancel");
     }
 
-<<<<<<< HEAD
     public async IAsyncEnumerable<SseItem<TaskUpdateEvent>> SendSubscribe(TaskSendParams taskSendParams)
     {
         var request = new JsonRpcRequest()
@@ -60,12 +54,6 @@
         }
     }
 
-=======
-    public Task<IAsyncEnumerable<SseItem<TaskUpdateEvent>>> SendSubscribe(TaskSendParams taskSendParams)
-    {
-        throw new NotImplementedException(); //TODO
-    }
->>>>>>> cec651e4
     public async Task<TaskPushNotificationConfig> SetPushNotification(TaskPushNotificationConfig pushNotificationConfig)
     {
         return await RpcRequest<TaskPushNotificationConfig>(pushNotificationConfig, "task/pushNotification/set");
