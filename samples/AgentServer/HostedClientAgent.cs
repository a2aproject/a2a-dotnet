using SharpA2A.Core;
using System.Diagnostics;


public class HostedClientAgent
{
    private TaskManager? _TaskManager;
    private A2AClient echoClient;
    public static readonly ActivitySource ActivitySource = new ActivitySource("A2A.HostedClientAgent", "1.0.0");

    public HostedClientAgent()
    {
        echoClient = new A2AClient(new HttpClient() { BaseAddress = new Uri("http://localhost:5048/echo") });
    }
    public void Attach(TaskManager taskManager)
    {
        _TaskManager = taskManager;
        taskManager.OnTaskCreated = async (task) =>
        {
            await ExecuteAgentTask(task);
        };
        taskManager.OnTaskUpdated = async (task) =>
        {
            await ExecuteAgentTask(task);
        };
        taskManager.OnAgentCardQuery = GetAgentCard;
    }
    public async Task ExecuteAgentTask(AgentTask task)
    {
        using var activity = ActivitySource.StartActivity("ExecuteAgentTask", ActivityKind.Server);
        activity?.SetTag("task.id", task.Id);
        activity?.SetTag("task.sessionId", task.SessionId);

        if (_TaskManager == null)
        {
            activity?.SetStatus(ActivityStatusCode.Error, "TaskManager is not attached.");
            throw new Exception("TaskManager is not attached.");
        }

        await _TaskManager.UpdateStatusAsync(task.Id, TaskState.Working);

        // Get message from the user to HostedClientAgent
        var userMessage = task.History!.Last().Parts.First().AsTextPart().Text;
        var echoTask = await echoClient.Send(new TaskSendParams()
        {
            Id = Guid.NewGuid().ToString(),
            Message = new Message()
            {
                Parts = [new TextPart() {
                    Text = $"HostedClientAgent received {userMessage}"
                }]
            }
        });

        // Get the the return artifact from the EchoAgent
        var message = echoTask.Artifacts!.Last().Parts.First().AsTextPart().Text;

        // Return as artifact to the HostedClientAgent
        var artifact = new Artifact()
        {
            Parts = [new TextPart() {
                Text = $"EchoAgent said: {message}"
            }]
        };
<<<<<<< HEAD
        await _TaskManager.ReturnArtifactAsync(new TaskIdParams() { Id = task.Id }, artifact);
=======
        await _TaskManager.ReturnArtifactAsync(task.Id, artifact);
>>>>>>> 46422ef4
        await _TaskManager.UpdateStatusAsync(task.Id, TaskState.Completed);
    }

    public AgentCard GetAgentCard(string agentUrl)
    {
        var capabilities = new AgentCapabilities()
        {
            Streaming = true,
            PushNotifications = false,
        };

        return new AgentCard()
        {
            Name = "Host Client Agent",
            Description = "Agent is a hosted client.",
            Url = agentUrl,
            Version = "1.0.0",
            DefaultInputModes = ["text"],
            DefaultOutputModes = ["text"],
            Capabilities = capabilities,
            Skills = [],
        };
    }
}<|MERGE_RESOLUTION|>--- conflicted
+++ resolved
@@ -62,11 +62,7 @@
                 Text = $"EchoAgent said: {message}"
             }]
         };
-<<<<<<< HEAD
-        await _TaskManager.ReturnArtifactAsync(new TaskIdParams() { Id = task.Id }, artifact);
-=======
         await _TaskManager.ReturnArtifactAsync(task.Id, artifact);
->>>>>>> 46422ef4
         await _TaskManager.UpdateStatusAsync(task.Id, TaskState.Completed);
     }
 
