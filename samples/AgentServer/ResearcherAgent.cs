--- conflicted
+++ resolved
@@ -80,11 +80,8 @@
                 break;
         }
     }
-<<<<<<< HEAD
+
     private async Task DoResearch(string taskId, string message)
-=======
-private async Task DoResearch(string taskId, string message)
->>>>>>> 46422ef4
     {
         if (_taskManager == null)
         {
