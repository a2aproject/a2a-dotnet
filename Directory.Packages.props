--- conflicted
+++ resolved
@@ -14,13 +14,8 @@
         <PackageVersion Include="System.Linq.AsyncEnumerable" Version="10.0.0" />
         <PackageVersion Include="System.Net.ServerSentEvents" Version="10.0.1" />
         <!-- Testing / samples dependencies -->
-<<<<<<< HEAD
-        <PackageVersion Include="JsonSchema.Net" Version="7.4.0" />
+        <PackageVersion Include="JsonSchema.Net" Version="8.0.3" />
         <PackageVersion Include="Microsoft.Extensions.AI.Abstractions" Version="10.1.1" />
-=======
-        <PackageVersion Include="JsonSchema.Net" Version="8.0.3" />
-        <PackageVersion Include="Microsoft.Extensions.AI.Abstractions" Version="10.0.1" />
->>>>>>> c4e1eb77
         <PackageVersion Include="Microsoft.Extensions.Hosting" Version="9.0.9" />
         <PackageVersion Include="Microsoft.SemanticKernel.Agents.Core" Version="1.67.1" />
         <PackageVersion Include="Microsoft.SemanticKernel.Agents.OpenAI" Version="1.59.0-preview" />
