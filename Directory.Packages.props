<Project>
    <PropertyGroup>
        <!-- Enable central package management, https://learn.microsoft.com/en-us/nuget/consume-packages/Central-Package-Management -->
        <ManagePackageVersionsCentrally>true</ManagePackageVersionsCentrally>
    </PropertyGroup>
    <ItemGroup>
        <!-- Product dependencies netstandard -->
        <PackageVersion Include="Microsoft.Extensions.Caching.Abstractions" Version="9.0.9" />
        <PackageVersion Include="Microsoft.VisualStudio.Threading.Analyzers" Version="17.14.15" />
        <PackageVersion Include="Microsoft.Extensions.ExtraAnalyzers" Version="8.0.0-rc.2.23510.2" />
        <PackageVersion Include="System.Text.Json" Version="10.0.0" />
        <!-- Product dependencies shared -->
<<<<<<< HEAD
        <PackageVersion Include="Microsoft.Extensions.Logging.Abstractions" Version="10.0.0" />
        <PackageVersion Include="System.Linq.AsyncEnumerable" Version="10.0.1" />
        <PackageVersion Include="System.Net.ServerSentEvents" Version="10.0.0" />
=======
        <PackageVersion Include="Microsoft.Extensions.Logging.Abstractions" Version="10.0.1" />
        <PackageVersion Include="System.Linq.AsyncEnumerable" Version="10.0.0" />
        <PackageVersion Include="System.Net.ServerSentEvents" Version="10.0.1" />
>>>>>>> 2156ea08
        <!-- Testing / samples dependencies -->
        <PackageVersion Include="JsonSchema.Net" Version="7.4.0" />
        <PackageVersion Include="Microsoft.Extensions.AI.Abstractions" Version="10.0.1" />
        <PackageVersion Include="Microsoft.Extensions.Hosting" Version="9.0.9" />
        <PackageVersion Include="Microsoft.SemanticKernel.Agents.Core" Version="1.67.1" />
        <PackageVersion Include="Microsoft.SemanticKernel.Agents.OpenAI" Version="1.59.0-preview" />
        <PackageVersion Include="Microsoft.SemanticKernel.Connectors.AzureOpenAI" Version="1.59.0" />
        <PackageVersion Include="Moq" Version="4.20.72" />
        <PackageVersion Include="OpenTelemetry" Version="1.12.0" />
        <PackageVersion Include="OpenTelemetry.Exporter.Console" Version="1.14.0" />
        <PackageVersion Include="OpenTelemetry.Exporter.OpenTelemetryProtocol" Version="1.14.0" />
        <PackageVersion Include="OpenTelemetry.Extensions.Hosting" Version="1.14.0" />
        <PackageVersion Include="OpenTelemetry.Instrumentation.AspNetCore" Version="1.14.0" />
        <PackageVersion Include="OpenTelemetry.Instrumentation.Http" Version="1.14.0" />
        <PackageVersion Include="OpenTelemetry.Instrumentation.Runtime" Version="1.12.0" />
        <PackageVersion Include="Polly" Version="8.6.5" />
        <PackageVersion Include="System.CommandLine" Version="2.0.1" />
        <!-- Build / infrastructure dependencies -->
        <PackageVersion Include="coverlet.collector" Version="6.0.4" />
        <PackageVersion Include="Microsoft.NET.Test.Sdk" Version="18.0.1" />
        <PackageVersion Include="System.Threading.Channels" Version="10.0.1" />
        <PackageVersion Include="xunit" Version="2.9.3" />
        <PackageVersion Include="xunit.runner.visualstudio" Version="3.1.5" />
        <!-- Code analyzers -->
        <PackageVersion Include="Roslynator.Analyzers" Version="4.14.1" />
        <PackageReference Include="Roslynator.Analyzers">
            <PrivateAssets>all</PrivateAssets>
            <IncludeAssets>runtime; build; native; contentfiles; analyzers; buildtransitive</IncludeAssets>
        </PackageReference>
        <PackageVersion Include="Roslynator.CodeAnalysis.Analyzers" Version="4.14.1" />
        <PackageReference Include="Roslynator.CodeAnalysis.Analyzers">
            <PrivateAssets>all</PrivateAssets>
            <IncludeAssets>runtime; build; native; contentfiles; analyzers; buildtransitive</IncludeAssets>
        </PackageReference>
    </ItemGroup>
</Project><|MERGE_RESOLUTION|>--- conflicted
+++ resolved
@@ -10,15 +10,9 @@
         <PackageVersion Include="Microsoft.Extensions.ExtraAnalyzers" Version="8.0.0-rc.2.23510.2" />
         <PackageVersion Include="System.Text.Json" Version="10.0.0" />
         <!-- Product dependencies shared -->
-<<<<<<< HEAD
-        <PackageVersion Include="Microsoft.Extensions.Logging.Abstractions" Version="10.0.0" />
+        <PackageVersion Include="Microsoft.Extensions.Logging.Abstractions" Version="10.0.1" />
         <PackageVersion Include="System.Linq.AsyncEnumerable" Version="10.0.1" />
-        <PackageVersion Include="System.Net.ServerSentEvents" Version="10.0.0" />
-=======
-        <PackageVersion Include="Microsoft.Extensions.Logging.Abstractions" Version="10.0.1" />
-        <PackageVersion Include="System.Linq.AsyncEnumerable" Version="10.0.0" />
         <PackageVersion Include="System.Net.ServerSentEvents" Version="10.0.1" />
->>>>>>> 2156ea08
         <!-- Testing / samples dependencies -->
         <PackageVersion Include="JsonSchema.Net" Version="7.4.0" />
         <PackageVersion Include="Microsoft.Extensions.AI.Abstractions" Version="10.0.1" />
