--- conflicted
+++ resolved
@@ -28,13 +28,8 @@
         <PackageVersion Include="OpenTelemetry.Instrumentation.AspNetCore" Version="1.14.0" />
         <PackageVersion Include="OpenTelemetry.Instrumentation.Http" Version="1.14.0" />
         <PackageVersion Include="OpenTelemetry.Instrumentation.Runtime" Version="1.12.0" />
-<<<<<<< HEAD
-        <PackageVersion Include="Polly" Version="8.6.4" />
+        <PackageVersion Include="Polly" Version="8.6.5" />
         <PackageVersion Include="System.CommandLine" Version="2.0.0" />
-=======
-        <PackageVersion Include="Polly" Version="8.6.5" />
-        <PackageVersion Include="System.CommandLine" Version="2.0.0-rc.2.25502.107" />
->>>>>>> 2c078492
         <!-- Build / infrastructure dependencies -->
         <PackageVersion Include="coverlet.collector" Version="6.0.4" />
         <PackageVersion Include="Microsoft.NET.Test.Sdk" Version="18.0.1" />
