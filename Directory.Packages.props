<Project>
  <PropertyGroup>
    <!-- Enable central package management, https://learn.microsoft.com/en-us/nuget/consume-packages/Central-Package-Management -->
    <ManagePackageVersionsCentrally>true</ManagePackageVersionsCentrally>
  </PropertyGroup>
  <ItemGroup>
    <!-- Product dependencies netstandard -->
<<<<<<< HEAD
    <PackageVersion Include="Microsoft.Extensions.ExtraAnalyzers" Version="8.0.0-rc.2.23510.2" />
=======
    <PackageVersion Include="Microsoft.VisualStudio.Threading.Analyzers" Version="17.14.15" />
>>>>>>> 00101292
    <PackageVersion Include="System.Text.Json" Version="8.0.5" />
    <!-- Product dependencies shared -->
    <PackageVersion Include="System.Net.ServerSentEvents" Version="10.0.0-preview.5.25277.114" />
    <PackageVersion Include="System.Linq.AsyncEnumerable" Version="10.0.0-preview.5.25277.114" />
    <!-- Testing / samples dependencies -->
    <PackageVersion Include="JsonSchema.Net" Version="7.3.4" />
    <PackageVersion Include="Microsoft.Extensions.Hosting" Version="9.0.6" />
    <PackageVersion Include="Microsoft.Extensions.Logging" Version="9.0.6" />
    <PackageVersion Include="Microsoft.SemanticKernel.Agents.Core" Version="1.59.0" />
    <PackageVersion Include="Microsoft.SemanticKernel.Agents.OpenAI" Version="1.59.0-preview" />
    <PackageVersion Include="Moq" Version="4.20.70" />
    <PackageVersion Include="OpenTelemetry" Version="1.12.0" />
    <PackageVersion Include="OpenTelemetry.Exporter.Console" Version="1.12.0" />
    <PackageVersion Include="OpenTelemetry.Exporter.OpenTelemetryProtocol" Version="1.12.0" />
    <PackageVersion Include="OpenTelemetry.Extensions.Hosting" Version="1.12.0" />
    <PackageVersion Include="OpenTelemetry.Instrumentation.AspNetCore" Version="1.12.0" />
    <PackageVersion Include="OpenTelemetry.Instrumentation.Http" Version="1.12.0" />
    <PackageVersion Include="OpenTelemetry.Instrumentation.Runtime" Version="1.12.0" />
    <PackageVersion Include="Polly" Version="8.4.2" />
    <PackageVersion Include="System.CommandLine" Version="2.0.0-beta5.25306.1" />
    <!-- Build / infrastructure dependencies -->
    <PackageVersion Include="coverlet.collector" Version="6.0.4" />
    <PackageVersion Include="Microsoft.NET.Test.Sdk" Version="17.14.0" />
    <PackageVersion Include="xunit" Version="2.9.3" />
    <PackageVersion Include="xunit.runner.visualstudio" Version="3.1.0" />
    <!-- Code analyzers -->
    <PackageVersion Include="Roslynator.Analyzers" Version="4.13.1" />
    <PackageReference Include="Roslynator.Analyzers">
      <PrivateAssets>all</PrivateAssets>
      <IncludeAssets>runtime; build; native; contentfiles; analyzers; buildtransitive</IncludeAssets>
    </PackageReference>
    <PackageVersion Include="Roslynator.CodeAnalysis.Analyzers" Version="4.13.1" />
    <PackageReference Include="Roslynator.CodeAnalysis.Analyzers">
      <PrivateAssets>all</PrivateAssets>
      <IncludeAssets>runtime; build; native; contentfiles; analyzers; buildtransitive</IncludeAssets>
    </PackageReference>
  </ItemGroup>
</Project><|MERGE_RESOLUTION|>--- conflicted
+++ resolved
@@ -5,11 +5,8 @@
   </PropertyGroup>
   <ItemGroup>
     <!-- Product dependencies netstandard -->
-<<<<<<< HEAD
+    <PackageVersion Include="Microsoft.VisualStudio.Threading.Analyzers" Version="17.14.15" />
     <PackageVersion Include="Microsoft.Extensions.ExtraAnalyzers" Version="8.0.0-rc.2.23510.2" />
-=======
-    <PackageVersion Include="Microsoft.VisualStudio.Threading.Analyzers" Version="17.14.15" />
->>>>>>> 00101292
     <PackageVersion Include="System.Text.Json" Version="8.0.5" />
     <!-- Product dependencies shared -->
     <PackageVersion Include="System.Net.ServerSentEvents" Version="10.0.0-preview.5.25277.114" />
